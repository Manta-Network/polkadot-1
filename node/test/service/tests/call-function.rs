--- conflicted
+++ resolved
@@ -26,19 +26,6 @@
 		dest: Default::default(),
 		value: 1,
 	});
-<<<<<<< HEAD
 	let result = alice.send_extrinsic(transfer_call, Bob).await.expect("return value expected");
 	assert!(result.starts_with("0x"), "result starts with 0x");
-	alice.task_manager.clean_shutdown().await;
-=======
-	let output = alice.send_extrinsic(function, Bob).await.unwrap();
-
-	let res = output.result.expect("return value expected");
-	let json = serde_json::from_str::<serde_json::Value>(res.as_str()).expect("valid JSON");
-	let object = json.as_object().expect("JSON is an object");
-	assert!(object.contains_key("jsonrpc"), "key jsonrpc exists");
-	let result = object.get("result");
-	let result = result.expect("key result exists");
-	assert_eq!(result.as_str().map(|x| x.starts_with("0x")), Some(true), "result starts with 0x");
->>>>>>> 2ffb293e
 }