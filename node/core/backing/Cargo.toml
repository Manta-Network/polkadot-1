--- conflicted
+++ resolved
@@ -6,12 +6,8 @@
 
 [dependencies]
 futures = "0.3.17"
-<<<<<<< HEAD
 rand = "0.5"
-sp-keystore = { git = "https://github.com/paritytech/substrate", branch = "master" }
-=======
 sp-keystore = { git = "https://github.com/paritytech/substrate", branch = "polkadot-v0.9.13" }
->>>>>>> c0d70447
 polkadot-primitives = { path = "../../../primitives" }
 polkadot-node-primitives = { path = "../../primitives" }
 polkadot-subsystem = { package = "polkadot-node-subsystem", path = "../../subsystem" }
@@ -24,18 +20,11 @@
 thiserror = "1.0.30"
 
 [dev-dependencies]
-<<<<<<< HEAD
-sp-application-crypto = { git = "https://github.com/paritytech/substrate", branch = "master" }
-sp-keyring = { git = "https://github.com/paritytech/substrate", branch = "master" }
-sc-keystore = { git = "https://github.com/paritytech/substrate", branch = "master" }
-sp-tracing = { git = "https://github.com/paritytech/substrate", branch = "master" }
-=======
 sp-core = { git = "https://github.com/paritytech/substrate", branch = "polkadot-v0.9.13" }
 sp-application-crypto = { git = "https://github.com/paritytech/substrate", branch = "polkadot-v0.9.13" }
 sp-keyring = { git = "https://github.com/paritytech/substrate", branch = "polkadot-v0.9.13" }
 sc-keystore = { git = "https://github.com/paritytech/substrate", branch = "polkadot-v0.9.13" }
 sp-tracing = { git = "https://github.com/paritytech/substrate", branch = "polkadot-v0.9.13" }
->>>>>>> c0d70447
 futures = { version = "0.3.17", features = ["thread-pool"] }
 assert_matches = "1.4.0"
 polkadot-node-subsystem-test-helpers = { path = "../../subsystem-test-helpers" }