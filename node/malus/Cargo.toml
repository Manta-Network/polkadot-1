[lib]
name = "malus"
path = "src/lib.rs"

[[bin]]
name = "malus-suggest-garbage-candidate"
path = "src/malus-suggest-garbage-candidate.rs"

[[bin]]
name = "malus-back-garbage-candidate"
path = "src/malus-back-garbage-candidate.rs"

[[bin]]
name = "malus-dispute-ancestor"
path = "src/malus-dispute-ancestor.rs"


[package]
name = "polkadot-test-malus"
description = "Misbehaving nodes for local testnets, system and Simnet tests."
license = "GPL-3.0-only"
version = "0.9.9"
authors = ["Parity Technologies <admin@parity.io>"]
edition = "2018"
readme = "README.md"
publish = false

[dependencies]
polkadot-cli = { path = "../../cli", default-features = false, features = [ "cli", "malus" ]  }
polkadot-node-subsystem = { path = "../subsystem" }
polkadot-node-subsystem-util = { path = "../subsystem-util" }
<<<<<<< HEAD
polkadot-node-subsystem-types = { path = "../subsystem-types" }
polkadot-node-core-dispute-coordinator = { path = "../core/dispute-coordinator"}
polkadot-node-core-candidate-validation = { path = "../core/candidate-validation"}
polkadot-node-core-backing = { path = "../core/backing" }
polkadot-node-primitives = { path = "../primitives" }
polkadot-primitives = { path = "../../primitives" }
=======
polkadot-node-core-candidate-validation = { path = "../core/candidate-validation" }
polkadot-node-core-pvf = { path = "../core/pvf" }
>>>>>>> 76c0f402
parity-util-mem = { version = "0.10.0", default-features = false, features = ["jemalloc-global"] }
color-eyre = { version = "0.5.11", default-features = false }
assert_matches = "1.5"
structopt = "0.3.21"
async-trait = "0.1.50"
sp-keystore = { git = "https://github.com/paritytech/substrate", branch = "master" }
tracing = "0.1.26"
futures = "0.3.16"<|MERGE_RESOLUTION|>--- conflicted
+++ resolved
@@ -29,17 +29,13 @@
 polkadot-cli = { path = "../../cli", default-features = false, features = [ "cli", "malus" ]  }
 polkadot-node-subsystem = { path = "../subsystem" }
 polkadot-node-subsystem-util = { path = "../subsystem-util" }
-<<<<<<< HEAD
 polkadot-node-subsystem-types = { path = "../subsystem-types" }
 polkadot-node-core-dispute-coordinator = { path = "../core/dispute-coordinator"}
 polkadot-node-core-candidate-validation = { path = "../core/candidate-validation"}
 polkadot-node-core-backing = { path = "../core/backing" }
 polkadot-node-primitives = { path = "../primitives" }
 polkadot-primitives = { path = "../../primitives" }
-=======
-polkadot-node-core-candidate-validation = { path = "../core/candidate-validation" }
 polkadot-node-core-pvf = { path = "../core/pvf" }
->>>>>>> 76c0f402
 parity-util-mem = { version = "0.10.0", default-features = false, features = ["jemalloc-global"] }
 color-eyre = { version = "0.5.11", default-features = false }
 assert_matches = "1.5"
