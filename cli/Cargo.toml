--- conflicted
+++ resolved
@@ -23,21 +23,13 @@
 polkadot-node-core-pvf = { path = "../node/core/pvf", optional = true }
 polkadot-performance-test = { path = "../node/test/performance-test", optional = true }
 
-<<<<<<< HEAD
 sp-core = { git = "https://github.com/paritytech/substrate", branch = "dp-jsonrpsee-integration-2" }
 frame-benchmarking-cli = { git = "https://github.com/paritytech/substrate", optional = true , branch = "dp-jsonrpsee-integration-2" }
 try-runtime-cli = { git = "https://github.com/paritytech/substrate", optional = true , branch = "dp-jsonrpsee-integration-2" }
 sc-cli = { git = "https://github.com/paritytech/substrate", optional = true , branch = "dp-jsonrpsee-integration-2" }
 sc-service = { git = "https://github.com/paritytech/substrate", optional = true , branch = "dp-jsonrpsee-integration-2" }
-=======
-sp-core = { git = "https://github.com/paritytech/substrate", branch = "master" }
-frame-benchmarking-cli = { git = "https://github.com/paritytech/substrate", branch = "master", optional = true }
-try-runtime-cli = { git = "https://github.com/paritytech/substrate", branch = "master", optional = true }
-sc-cli = { git = "https://github.com/paritytech/substrate", branch = "master", optional = true }
-sc-service = { git = "https://github.com/paritytech/substrate", branch = "master", optional = true }
 polkadot-node-metrics = { path = "../node/metrics" }
-sc-tracing = { git = "https://github.com/paritytech/substrate", branch = "master", optional = true }
->>>>>>> 1c2a0e2f
+sc-tracing = { git = "https://github.com/paritytech/substrate", optional = true , branch = "dp-jsonrpsee-integration-2" }
 
 # this crate is used only to enable `trie-memory-tracker` feature
 # see https://github.com/paritytech/substrate/pull/6745
