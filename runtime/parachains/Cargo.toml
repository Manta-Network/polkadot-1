--- conflicted
+++ resolved
@@ -49,11 +49,8 @@
 keyring = { package = "sp-keyring", git = "https://github.com/paritytech/substrate", branch = "master" }
 frame-support-test = { git = "https://github.com/paritytech/substrate", branch = "master" }
 sc-keystore = { git = "https://github.com/paritytech/substrate", branch = "master" }
-<<<<<<< HEAD
+test-helpers = { package = "polkadot-primitives-test-helpers", path = "../../primitives/test-helpers"}
 thousands = "0.2.0"
-=======
-test-helpers = { package = "polkadot-primitives-test-helpers", path = "../../primitives/test-helpers"}
->>>>>>> 69b47911
 
 [features]
 default = ["std"]
