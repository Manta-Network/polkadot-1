[package]
name = "polkadot-runtime-common"
version = "0.8.29"
authors = ["Parity Technologies <admin@parity.io>"]
edition = "2018"

[dependencies]
bitvec = { version = "0.20.1", default-features = false, features = ["alloc"] }
parity-scale-codec = { version = "2.0.0", default-features = false, features = ["derive"] }
log = { version = "0.4.13", optional = true }
rustc-hex = { version = "2.1.0", default-features = false }
serde = { version = "1.0.123", default-features = false }
serde_derive = { version = "1.0.117", optional = true }
static_assertions = "1.1.0"

sp-api = { git = "https://github.com/paritytech/substrate", default-features = false , branch = "rococo-v1" }
inherents = { package = "sp-inherents", git = "https://github.com/paritytech/substrate", default-features = false , branch = "rococo-v1" }
sp-std = { package = "sp-std", git = "https://github.com/paritytech/substrate", default-features = false , branch = "rococo-v1" }
sp-io = { git = "https://github.com/paritytech/substrate", default-features = false , branch = "rococo-v1" }
sp-runtime = { git = "https://github.com/paritytech/substrate", default-features = false , branch = "rococo-v1" }
sp-session = { git = "https://github.com/paritytech/substrate", default-features = false , branch = "rococo-v1" }
sp-staking = { git = "https://github.com/paritytech/substrate", default-features = false , branch = "rococo-v1" }
sp-core = { git = "https://github.com/paritytech/substrate", default-features = false , branch = "rococo-v1" }

pallet-authorship = { git = "https://github.com/paritytech/substrate", default-features = false , branch = "rococo-v1" }
pallet-balances = { git = "https://github.com/paritytech/substrate", default-features = false , branch = "rococo-v1" }
pallet-session = { git = "https://github.com/paritytech/substrate", default-features = false , branch = "rococo-v1" }
frame-support = { git = "https://github.com/paritytech/substrate", default-features = false , branch = "rococo-v1" }
pallet-staking = { git = "https://github.com/paritytech/substrate", default-features = false , branch = "rococo-v1" }
frame-system = {git = "https://github.com/paritytech/substrate", default-features = false , branch = "rococo-v1" }
pallet-timestamp = { git = "https://github.com/paritytech/substrate", default-features = false , branch = "rococo-v1" }
pallet-vesting = { git = "https://github.com/paritytech/substrate", default-features = false , branch = "rococo-v1" }
pallet-offences = { git = "https://github.com/paritytech/substrate", default-features = false , branch = "rococo-v1" }
pallet-transaction-payment = { git = "https://github.com/paritytech/substrate", default-features = false , branch = "rococo-v1" }
pallet-treasury = { git = "https://github.com/paritytech/substrate", default-features = false , branch = "rococo-v1" }
frame-benchmarking = { git = "https://github.com/paritytech/substrate", default-features = false, optional = true , branch = "rococo-v1" }

primitives = { package = "polkadot-primitives", path = "../../primitives", default-features = false }
libsecp256k1 = { version = "0.3.5", default-features = false, optional = true }
runtime-parachains = { package = "polkadot-runtime-parachains", path = "../parachains", default-features = false }

xcm = { path = "../../xcm", default-features = false }

[dev-dependencies]
hex-literal = "0.3.1"
<<<<<<< HEAD
keyring = { package = "sp-keyring", git = "https://github.com/paritytech/substrate", branch = "rococo-v1" }
sp-trie = { git = "https://github.com/paritytech/substrate", branch = "rococo-v1" }
pallet-babe = { git = "https://github.com/paritytech/substrate", branch = "rococo-v1" }
sp-application-crypto = { git = "https://github.com/paritytech/substrate", branch = "rococo-v1" }
sp-election-providers = { git = "https://github.com/paritytech/substrate", branch = "rococo-v1" }
pallet-randomness-collective-flip = { git = "https://github.com/paritytech/substrate", branch = "rococo-v1" }
pallet-staking-reward-curve = { git = "https://github.com/paritytech/substrate", branch = "rococo-v1" }
pallet-treasury = { git = "https://github.com/paritytech/substrate", branch = "rococo-v1" }
=======
keyring = { package = "sp-keyring", git = "https://github.com/paritytech/substrate", branch = "master" }
sp-trie = { git = "https://github.com/paritytech/substrate", branch = "master" }
pallet-babe = { git = "https://github.com/paritytech/substrate", branch = "master" }
sp-application-crypto = { git = "https://github.com/paritytech/substrate", branch = "master" }
sp-election-providers = { git = "https://github.com/paritytech/substrate", branch = "master" }
pallet-randomness-collective-flip = { git = "https://github.com/paritytech/substrate", branch = "master" }
pallet-staking-reward-curve = { git = "https://github.com/paritytech/substrate", branch = "master" }
pallet-treasury = { git = "https://github.com/paritytech/substrate", branch = "master" }
sp-keystore = { git = "https://github.com/paritytech/substrate", branch = "master" }
>>>>>>> 0a633cd4
trie-db = "0.22.3"
serde_json = "1.0.61"
libsecp256k1 = "0.3.5"

[features]
default = ["std"]
no_std = []
std = [
	"bitvec/std",
	"parity-scale-codec/std",
	"log",
	"rustc-hex/std",
	"serde_derive",
	"serde/std",
	"primitives/std",
	"inherents/std",
	"sp-core/std",
	"sp-api/std",
	"sp-std/std",
	"sp-io/std",
	"frame-support/std",
	"pallet-authorship/std",
	"pallet-balances/std",
	"sp-runtime/std",
	"sp-session/std",
	"sp-staking/std",
	"pallet-session/std",
	"pallet-staking/std",
	"frame-system/std",
	"pallet-timestamp/std",
	"pallet-vesting/std",
	"pallet-transaction-payment/std",
	"runtime-parachains/std",
	"xcm/std",
]
runtime-benchmarks = [
	"libsecp256k1/hmac",
	"frame-benchmarking",
	"frame-support/runtime-benchmarks",
	"frame-system/runtime-benchmarks",
]<|MERGE_RESOLUTION|>--- conflicted
+++ resolved
@@ -43,7 +43,6 @@
 
 [dev-dependencies]
 hex-literal = "0.3.1"
-<<<<<<< HEAD
 keyring = { package = "sp-keyring", git = "https://github.com/paritytech/substrate", branch = "rococo-v1" }
 sp-trie = { git = "https://github.com/paritytech/substrate", branch = "rococo-v1" }
 pallet-babe = { git = "https://github.com/paritytech/substrate", branch = "rococo-v1" }
@@ -52,17 +51,7 @@
 pallet-randomness-collective-flip = { git = "https://github.com/paritytech/substrate", branch = "rococo-v1" }
 pallet-staking-reward-curve = { git = "https://github.com/paritytech/substrate", branch = "rococo-v1" }
 pallet-treasury = { git = "https://github.com/paritytech/substrate", branch = "rococo-v1" }
-=======
-keyring = { package = "sp-keyring", git = "https://github.com/paritytech/substrate", branch = "master" }
-sp-trie = { git = "https://github.com/paritytech/substrate", branch = "master" }
-pallet-babe = { git = "https://github.com/paritytech/substrate", branch = "master" }
-sp-application-crypto = { git = "https://github.com/paritytech/substrate", branch = "master" }
-sp-election-providers = { git = "https://github.com/paritytech/substrate", branch = "master" }
-pallet-randomness-collective-flip = { git = "https://github.com/paritytech/substrate", branch = "master" }
-pallet-staking-reward-curve = { git = "https://github.com/paritytech/substrate", branch = "master" }
-pallet-treasury = { git = "https://github.com/paritytech/substrate", branch = "master" }
-sp-keystore = { git = "https://github.com/paritytech/substrate", branch = "master" }
->>>>>>> 0a633cd4
+sp-keystore = { git = "https://github.com/paritytech/substrate", branch = "rococo-v1" }
 trie-db = "0.22.3"
 serde_json = "1.0.61"
 libsecp256k1 = "0.3.5"
