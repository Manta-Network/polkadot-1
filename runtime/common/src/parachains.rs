// Copyright 2017-2020 Parity Technologies (UK) Ltd.
// This file is part of Polkadot.

// Polkadot is free software: you can redistribute it and/or modify
// it under the terms of the GNU General Public License as published by
// the Free Software Foundation, either version 3 of the License, or
// (at your option) any later version.

// Polkadot is distributed in the hope that it will be useful,
// but WITHOUT ANY WARRANTY; without even the implied warranty of
// MERCHANTABILITY or FITNESS FOR A PARTICULAR PURPOSE.  See the
// GNU General Public License for more details.

// You should have received a copy of the GNU General Public License
// along with Polkadot.  If not, see <http://www.gnu.org/licenses/>.

//! Main parachains logic. For now this is just the determination of which validators do what.

use rstd::prelude::*;
use rstd::result;
use rstd::collections::btree_map::BTreeMap;
use codec::{Encode, Decode};

use sp_runtime::traits::{
	Hash as HashT, BlakeTwo256, Saturating, One, Zero, Dispatchable,
	AccountIdConversion, BadOrigin,
};
use frame_support::weights::SimpleDispatchInfo;
use primitives::{
	Hash, Balance,
	parachain::{
		self, Id as ParaId, Chain, DutyRoster, AttestedCandidate, Statement, ParachainDispatchOrigin,
		UpwardMessage, BlockIngressRoots, ValidatorId, ActiveParas, CollatorId, Retriable,
		NEW_HEADS_IDENTIFIER,
	},
};
use frame_support::{
	Parameter, dispatch::DispatchResult, decl_storage, decl_module, decl_error, ensure,
	traits::{Currency, Get, WithdrawReason, ExistenceRequirement, Randomness},
};

use inherents::{ProvideInherent, InherentData, MakeFatalError, InherentIdentifier};

use system::ensure_none;
use crate::attestations::{self, IncludedBlocks};
use crate::registrar::Registrar;

// ranges for iteration of general block number don't work, so this
// is a utility to get around that.
struct BlockNumberRange<N> {
	low: N,
	high: N,
}

impl<N: Saturating + One + PartialOrd + PartialEq + Clone> Iterator for BlockNumberRange<N> {
	type Item = N;

	fn next(&mut self) -> Option<N> {
		if self.low >= self.high {
			return None
		}

		let item = self.low.clone();
		self.low = self.low.clone().saturating_add(One::one());
		Some(item)
	}
}

// creates a range iterator between `low` and `high`. `low` must be <= `high`.
fn number_range<N>(low: N, high: N) -> BlockNumberRange<N> {
	BlockNumberRange { low, high }
}

// wrapper trait because an associated type of `Currency<Self::AccountId,Balance=Balance>`
// doesn't work.`
pub trait ParachainCurrency<AccountId> {
	fn free_balance(para_id: ParaId) -> Balance;
	fn deduct(para_id: ParaId, amount: Balance) -> DispatchResult;
}

impl<AccountId, T: Currency<AccountId>> ParachainCurrency<AccountId> for T where
	T::Balance: From<Balance> + Into<Balance>,
	ParaId: AccountIdConversion<AccountId>,
{
	fn free_balance(para_id: ParaId) -> Balance {
		let para_account = para_id.into_account();
		T::free_balance(&para_account).into()
	}

	fn deduct(para_id: ParaId, amount: Balance) -> DispatchResult {
		let para_account = para_id.into_account();

		// burn the fee.
		let _ = T::withdraw(
			&para_account,
			amount.into(),
			WithdrawReason::Fee.into(),
			ExistenceRequirement::KeepAlive,
		)?;

		Ok(())
	}
}

/// Interface to the persistent (stash) identities of the current validators.
pub struct ValidatorIdentities<T>(rstd::marker::PhantomData<T>);

impl<T: session::Trait> Get<Vec<T::ValidatorId>> for ValidatorIdentities<T> {
	fn get() -> Vec<T::ValidatorId> {
		<session::Module<T>>::validators()
	}
}

pub trait Trait: attestations::Trait {
	/// The outer origin type.
	type Origin: From<Origin> + From<system::RawOrigin<Self::AccountId>>;

	/// The outer call dispatch type.
	type Call: Parameter + Dispatchable<Origin=<Self as Trait>::Origin>;

	/// Some way of interacting with balances for fees.
	type ParachainCurrency: ParachainCurrency<Self::AccountId>;

	/// Something that provides randomness in the runtime.
	type Randomness: Randomness<Self::Hash>;

	/// Means to determine what the current set of active parachains are.
	type ActiveParachains: ActiveParas;

	/// The way that we are able to register parachains.
	type Registrar: Registrar<Self::AccountId>;
}

/// Origin for the parachains module.
#[derive(PartialEq, Eq, Clone)]
#[cfg_attr(feature = "std", derive(Debug))]
pub enum Origin {
	/// It comes from a parachain.
	Parachain(ParaId),
}

// result of <NodeCodec<Blake2Hasher> as trie_db::NodeCodec<Blake2Hasher>>::hashed_null_node()
const EMPTY_TRIE_ROOT: [u8; 32] = [
	3, 23, 10, 46, 117, 151, 183, 183, 227, 216, 76, 5, 57, 29, 19, 154,
	98, 177, 87, 231, 135, 134, 216, 192, 130, 242, 157, 207, 76, 17, 19, 20
];

/// Total number of individual messages allowed in the parachain -> relay-chain message queue.
const MAX_QUEUE_COUNT: usize = 100;
/// Total size of messages allowed in the parachain -> relay-chain message queue before which no
/// further messages may be added to it. If it exceeds this then the queue may contain only a
/// single message.
const WATERMARK_QUEUE_SIZE: usize = 20000;

decl_storage! {
	trait Store for Module<T: Trait> as Parachains
	{
		/// All authorities' keys at the moment.
		pub Authorities get(authorities): Vec<ValidatorId>;
		/// The parachains registered at present.
		pub Code get(parachain_code): map hasher(blake2_256) ParaId => Option<Vec<u8>>;
		/// The heads of the parachains registered at present.
		pub Heads get(parachain_head): map hasher(blake2_256) ParaId => Option<Vec<u8>>;
		/// The watermark heights of the parachains registered at present.
		/// For every parachain, this is the block height from which all messages targeting
		/// that parachain have been processed. Can be `None` only if the parachain doesn't exist.
		pub Watermarks get(watermark): map hasher(blake2_256) ParaId => Option<T::BlockNumber>;

		/// Unrouted ingress. Maps (BlockNumber, to_chain) pairs to [(from_chain, egress_root)].
		///
		/// There may be an entry under (i, p) in this map for every i between the parachain's
		/// watermark and the current block.
		pub UnroutedIngress:
			map hasher(blake2_256) (T::BlockNumber, ParaId) => Option<Vec<(ParaId, Hash)>>;

		/// Messages ready to be dispatched onto the relay chain. It is subject to
		/// `MAX_MESSAGE_COUNT` and `WATERMARK_MESSAGE_SIZE`.
		pub RelayDispatchQueue: map hasher(blake2_256) ParaId => Vec<UpwardMessage>;
		/// Size of the dispatch queues. Separated from actual data in order to avoid costly
		/// decoding when checking receipt validity. First item in tuple is the count of messages
		///	second if the total length (in bytes) of the message payloads.
		pub RelayDispatchQueueSize: map hasher(blake2_256) ParaId => (u32, u32);
		/// The ordered list of ParaIds that have a `RelayDispatchQueue` entry.
		NeedsDispatch: Vec<ParaId>;

		/// `Some` if the parachain heads get updated in this block, along with the parachain IDs
		/// that did update. Ordered in the same way as `registrar::Active` (i.e. by ParaId).
		///
		/// `None` if not yet updated.
		pub DidUpdate: Option<Vec<ParaId>>;
	}
	add_extra_genesis {
		config(authorities): Vec<ValidatorId>;
		build(|config| Module::<T>::initialize_authorities(&config.authorities))
	}
}

decl_error! {
	pub enum Error for Module<T: Trait> {
		/// Parachain heads must be updated only once in the block.
		TooManyHeadUpdates,
		/// Too many parachain candidates.
		TooManyParaCandidates,
		/// Proposed heads must be ascending order by parachain ID without duplicate.
		HeadsOutOfOrder,
		/// Candidate is for an unregistered parachain.
		UnregisteredPara,
		/// Invalid collator.
		InvalidCollator,
		/// The message queue is full. Messages will be added when there is space.
		QueueFull,
		/// The message origin is invalid.
		InvalidMessageOrigin,
		/// Egress routes should be in ascending order by parachain ID without duplicates.
		EgressOutOfOrder,
		/// A parachain cannot route a message to itself.
		SelfAddressed,
		/// The trie root cannot be empty.
		EmptyTrieRoot,
		/// Cannot route to a non-existing parachain.
		DestinationDoesNotExist,
		/// No validator group for parachain.
		NoValidatorGroup,
		/// Not enough validity votes for candidate.
		NotEnoughValidityVotes,
		/// The number of attestations exceeds the number of authorities.
		VotesExceedsAuthorities,
		/// Attesting validator not on this chain's validation duty.
		WrongValidatorAttesting,
		/// Invalid signature from attester.
		InvalidSignature,
		/// Extra untagged validity votes along with candidate.
		UntaggedVotes,
	}
}

decl_module! {
	/// Parachains module.
	pub struct Module<T: Trait> for enum Call where origin: <T as system::Trait>::Origin {
		type Error = Error<T>;

		/// Provide candidate receipts for parachains, in ascending order by id.
		#[weight = SimpleDispatchInfo::FixedNormal(1_000_000)]
		pub fn set_heads(origin, heads: Vec<AttestedCandidate>) -> DispatchResult {
			ensure_none(origin)?;
			ensure!(!<DidUpdate>::exists(), Error::<T>::TooManyHeadUpdates);

			let active_parachains = Self::active_parachains();

			let parachain_count = active_parachains.len();
			ensure!(heads.len() <= parachain_count, Error::<T>::TooManyParaCandidates);

			let mut proceeded = Vec::with_capacity(heads.len());

			if !active_parachains.is_empty() {
				// perform integrity checks before writing to storage.
				{
					let mut last_id = None;

					let mut iter = active_parachains.iter();
					for head in &heads {
						let id = head.parachain_index();
						// proposed heads must be ascending order by parachain ID without duplicate.
						ensure!(
							last_id.as_ref().map_or(true, |x| x < &id),
							Error::<T>::HeadsOutOfOrder
						);

						// must be unknown since active parachains are always sorted.
						let (_, maybe_required_collator) = iter.find(|para| para.0 == id)
							.ok_or(Error::<T>::UnregisteredPara)?;

						if let Some((required_collator, _)) = maybe_required_collator {
							ensure!(required_collator == &head.candidate.collator, Error::<T>::InvalidCollator);
						}

						Self::check_upward_messages(
							id,
							&head.candidate.upward_messages,
							MAX_QUEUE_COUNT,
							WATERMARK_QUEUE_SIZE,
						)?;
						Self::check_egress_queue_roots(&head, &active_parachains)?;

						let id = head.parachain_index();
						proceeded.push(id);
						last_id = Some(id);
					}
				}

				let para_blocks = Self::check_candidates(&heads, &active_parachains)?;
				let current_number = <system::Module<T>>::block_number();

				<attestations::Module<T>>::note_included(&heads, para_blocks);

				Self::update_routing(
					current_number,
					&heads,
				);

				Self::dispatch_upward_messages(
					MAX_QUEUE_COUNT,
					WATERMARK_QUEUE_SIZE,
					Self::dispatch_message,
				);
			}

			DidUpdate::put(proceeded);

			Ok(())
		}

		fn on_initialize() {
			<Self as Store>::DidUpdate::kill();
		}

		fn on_finalize() {
			assert!(<Self as Store>::DidUpdate::exists(), "Parachain heads must be updated once in the block");
		}
	}
}

fn majority_of(list_len: usize) -> usize {
	list_len / 2 + list_len % 2
}

fn localized_payload<H: AsRef<[u8]>>(statement: Statement, parent_hash: H) -> Vec<u8> {
	let mut encoded = statement.encode();
	encoded.extend(parent_hash.as_ref());
	encoded
}

impl<T: Trait> Module<T> {
	/// Initialize the state of a new parachain/parathread.
	pub fn initialize_para(
		id: ParaId,
		code: Vec<u8>,
		initial_head_data: Vec<u8>,
	) {
		<Code>::insert(id, code);
		<Heads>::insert(id, initial_head_data);

		// Because there are no ordering guarantees that inherents
		// are applied before regular transactions, a parachain candidate could
		// be registered before the `UpdateHeads` inherent is processed. If so, messages
		// could be sent to a parachain in the block it is registered.
		<Watermarks<T>>::insert(id, <system::Module<T>>::block_number().saturating_sub(One::one()));
	}

	pub fn cleanup_para(
		id: ParaId,
	) {
		<Code>::remove(id);
		<Heads>::remove(id);

		let watermark = <Watermarks<T>>::take(id);

		// clear all routing entries _to_. But not those _from_.
		if let Some(watermark) = watermark {
			let now = <system::Module<T>>::block_number();

			// iterate over all blocks between watermark and now + 1 (since messages might
			// have already been sent to `id` in this block.
			for unrouted_block in number_range(watermark, now).map(|n| n.saturating_add(One::one())) {
				<UnroutedIngress<T>>::remove(&(unrouted_block, id));
			}
		}
	}

	/// Dispatch some messages from a parachain.
	fn dispatch_message(
		id: ParaId,
		origin: ParachainDispatchOrigin,
		data: &[u8],
	) {
		if let Ok(message_call) = <T as Trait>::Call::decode(&mut &data[..]) {
			let origin: <T as Trait>::Origin = match origin {
				ParachainDispatchOrigin::Signed =>
					system::RawOrigin::Signed(id.into_account()).into(),
				ParachainDispatchOrigin::Parachain =>
					Origin::Parachain(id).into(),
				ParachainDispatchOrigin::Root =>
					system::RawOrigin::Root.into(),
			};
			let _ok = message_call.dispatch(origin).is_ok();
			// Not much to do with the result as it is. It's up to the parachain to ensure that the
			// message makes sense.
		}
	}

	/// Ensure all is well with the upward messages.
	fn check_upward_messages(
		id: ParaId,
		upward_messages: &[UpwardMessage],
		max_queue_count: usize,
		watermark_queue_size: usize,
	) -> DispatchResult {
		// Either there are no more messages to add...
		if !upward_messages.is_empty() {
			let (count, size) = <RelayDispatchQueueSize>::get(id);
			ensure!(
				// ...or we are appending one message onto an empty queue...
				upward_messages.len() + count as usize == 1
				// ...or...
				|| (
					// ...the total messages in the queue ends up being no greater than the
					// limit...
					upward_messages.len() + count as usize <= max_queue_count
				&&
					// ...and the total size of the payloads in the queue ends up being no
					// greater than the limit.
					upward_messages.iter()
						.fold(size as usize, |a, x| a + x.data.len())
					<= watermark_queue_size
				),
				Error::<T>::QueueFull
			);
			if !id.is_system() {
				for m in upward_messages.iter() {
					ensure!(m.origin != ParachainDispatchOrigin::Root, Error::<T>::InvalidMessageOrigin);
				}
			}
		}
		Ok(())
	}

	/// Update routing information from the parachain heads. This queues upwards
	/// messages to the relay chain as well.
	fn update_routing(
		now: T::BlockNumber,
		heads: &[AttestedCandidate],
	) {
		// TODO: per-chain watermark
		// https://github.com/paritytech/polkadot/issues/286
		let watermark = now.saturating_sub(One::one());

		let mut ingress_update = BTreeMap::new();

		// we sort them in order to provide a fast lookup to ensure we can avoid duplicates in the
		// needs_dispatch queue.
		let mut ordered_needs_dispatch = NeedsDispatch::get();

		for head in heads.iter() {
			let id = head.parachain_index();
			<Heads>::insert(id, &head.candidate.head_data.0);

			let last_watermark = <Watermarks<T>>::mutate(id, |mark| {
				rstd::mem::replace(mark, Some(watermark))
			});

			if let Some(last_watermark) = last_watermark {
				// Discard routed ingress.
				for routed_height in number_range(last_watermark, watermark) {
					<UnroutedIngress<T>>::remove(&(routed_height, id));
				}
			}

			// place our egress root to `to` into the ingress table for (now, `to`).
			for &(to, root) in &head.candidate.egress_queue_roots {
				ingress_update.entry(to).or_insert_with(Vec::new).push((id, root));
			}

			// Queue up upwards messages (from parachains to relay chain).
			Self::queue_upward_messages(
				id,
				&head.candidate.upward_messages,
				&mut ordered_needs_dispatch,
			);
		}

		NeedsDispatch::put(ordered_needs_dispatch);

		// apply the ingress update.
		for (to, ingress_roots) in ingress_update {
			<UnroutedIngress<T>>::insert((now, to), ingress_roots);
		}
	}

	/// Place any new upward messages into our queue for later dispatch.
	///
	/// `ordered_needs_dispatch` is mutated to ensure it reflects the new value of
	/// `RelayDispatchQueueSize`. It is up to the caller to guarantee that it gets written into
	/// storage after this call.
	fn queue_upward_messages(
		id: ParaId,
		upward_messages: &[UpwardMessage],
		ordered_needs_dispatch: &mut Vec<ParaId>,
	) {
		if !upward_messages.is_empty() {
			RelayDispatchQueueSize::mutate(id, |&mut(ref mut count, ref mut len)| {
				*count += upward_messages.len() as u32;
				*len += upward_messages.iter()
					.fold(0, |a, x| a + x.data.len()) as u32;
			});
			// Should never be able to fail assuming our state is uncorrupted, but best not
			// to panic, even if it does.
			let _ = RelayDispatchQueue::append(id, upward_messages);
			if let Err(i) = ordered_needs_dispatch.binary_search(&id) {
				// same.
				ordered_needs_dispatch.insert(i, id);
			} else {
				sp_runtime::print("ordered_needs_dispatch contains id?!");
			}
		}
	}

	/// Simple FIFO dispatcher.
	fn dispatch_upward_messages(
		max_queue_count: usize,
		watermark_queue_size: usize,
		mut dispatch_message: impl FnMut(ParaId, ParachainDispatchOrigin, &[u8]),
	) {
		let queueds = NeedsDispatch::get();
		let mut drained_count = 0usize;
		let mut dispatched_count = 0usize;
		let mut dispatched_size = 0usize;
		for id in queueds.iter() {
			drained_count += 1;

			let (count, size) = <RelayDispatchQueueSize>::get(id);
			let count = count as usize;
			let size = size as usize;
			if dispatched_count == 0 || (
				dispatched_count + count <= max_queue_count
					&& dispatched_size + size <= watermark_queue_size
			) {
				if count > 0 {
					// still dispatching messages...
					RelayDispatchQueueSize::remove(id);
					let messages = RelayDispatchQueue::take(id);
					for UpwardMessage { origin, data } in messages.into_iter() {
						dispatch_message(*id, origin, &data);
					}
					dispatched_count += count;
					dispatched_size += size;
					if dispatched_count >= max_queue_count
						|| dispatched_size >= watermark_queue_size
					{
						break
					}
				}
			}
		}
		NeedsDispatch::put(&queueds[drained_count..]);
	}

	/// Calculate the current block's duty roster using system's random seed.
	/// Returns the duty roster along with the random seed.
	pub fn calculate_duty_roster() -> (DutyRoster, [u8; 32]) {
		let parachains = Self::active_parachains();
		let parachain_count = parachains.len();

		// TODO: use decode length. substrate #2794
		let validator_count = Self::authorities().len();
		let validators_per_parachain =
			if parachain_count == 0 {
				0
			} else {
				(validator_count - 1) / parachain_count
			};

		let mut roles_val = (0..validator_count).map(|i| match i {
			i if i < parachain_count * validators_per_parachain => {
				let idx = i / validators_per_parachain;
				Chain::Parachain(parachains[idx].0.clone())
			}
			_ => Chain::Relay,
		}).collect::<Vec<_>>();

		let mut seed = {
			let phrase = b"validator_role_pairs";
			let seed = T::Randomness::random(&phrase[..]);
			let seed_len = seed.as_ref().len();
			let needed_bytes = validator_count * 4;

			// hash only the needed bits of the random seed.
			// if earlier bits are influencable, they will not factor into
			// the seed used here.
			let seed_off = if needed_bytes >= seed_len {
				0
			} else {
				seed_len - needed_bytes
			};

			BlakeTwo256::hash(&seed.as_ref()[seed_off..])
		};

		let orig_seed = seed.clone().to_fixed_bytes();

		// shuffle
		for i in 0..(validator_count.saturating_sub(1)) {
			// 4 bytes of entropy used per cycle, 32 bytes entropy per hash
			let offset = (i * 4 % 32) as usize;

			// number of roles remaining to select from.
			let remaining = rstd::cmp::max(1, (validator_count - i) as usize);

			// 8 32-bit ints per 256-bit seed.
			let val_index = u32::decode(&mut &seed[offset..offset + 4])
				.expect("using 4 bytes for a 32-bit quantity") as usize % remaining;

			if offset == 28 {
				// into the last 4 bytes - rehash to gather new entropy
				seed = BlakeTwo256::hash(seed.as_ref());
			}

			// exchange last item with randomly chosen first.
			roles_val.swap(remaining - 1, val_index);
		}

		(DutyRoster { validator_duty: roles_val, }, orig_seed)
	}

	/// Calculate the ingress to a specific parachain.
	/// If `since` is provided, only messages since (including those in) that block
	/// will be included.
	/// Complexity: O(n) in the number of blocks since the supplied block.
	/// invoked off-chain.
	///
	/// Yields a structure containing all unrouted ingress to the parachain.
	pub fn ingress(to: ParaId, since: Option<T::BlockNumber>) -> Option<Vec<(T::BlockNumber, BlockIngressRoots)>> {
		let watermark = <Watermarks<T>>::get(to)?;
		let now = <system::Module<T>>::block_number();

		let watermark_since = watermark.saturating_add(One::one());
		let since = rstd::cmp::max(since.unwrap_or(Zero::zero()), watermark_since);
		if since > now {
			return Some(Vec::new());
		}

		Some(number_range(since, now)
			.filter_map(|unrouted_height| {
				<UnroutedIngress<T>>::get(&(unrouted_height, to)).map(|roots| {
					(unrouted_height, BlockIngressRoots(roots))
				})
			})
			.collect())
	}

	/// Get the parachain status necessary for validation.
	pub fn parachain_status(id: &parachain::Id) -> Option<parachain::Status> {
		let balance = T::ParachainCurrency::free_balance(*id);
		Self::parachain_head(id).map(|head_data| parachain::Status {
			head_data: parachain::HeadData(head_data),
			balance,
			// TODO: https://github.com/paritytech/polkadot/issues/92
			// plug in some real values here. most likely governable.
			fee_schedule: parachain::FeeSchedule {
				base: 0,
				per_byte: 0,
			}
		})
	}

	/// Get the currently active set of parachains.
	pub fn active_parachains() -> Vec<(ParaId, Option<(CollatorId, Retriable)>)> {
		T::ActiveParachains::active_paras()
	}

	fn check_egress_queue_roots(
		head: &AttestedCandidate,
		active_parachains: &[(ParaId, Option<(CollatorId, Retriable)>)]
	) -> DispatchResult {
		let mut last_egress_id = None;
		let mut iter = active_parachains.iter().map(|x| x.0);
		for (egress_para_id, root) in &head.candidate.egress_queue_roots {
			// egress routes should be ascending order by parachain ID without duplicate.
			ensure!(
				last_egress_id.as_ref().map_or(true, |x| x < &egress_para_id),
				Error::<T>::EgressOutOfOrder,
			);

			// a parachain can't route to self
			ensure!(
				*egress_para_id != head.candidate.parachain_index,
				Error::<T>::SelfAddressed,
			);

			// no empty trie roots
			ensure!(
				*root != EMPTY_TRIE_ROOT.into(),
				Error::<T>::EmptyTrieRoot,
			);

			// can't route to a parachain which doesn't exist
			ensure!(
				iter.find(|x| x == egress_para_id).is_some(),
				Error::<T>::DestinationDoesNotExist,
			);

			last_egress_id = Some(egress_para_id)
		}
		Ok(())
	}

	// check the attestations on these candidates. The candidates should have been checked
	// that each candidates' chain ID is valid.
	fn check_candidates(
		attested_candidates: &[AttestedCandidate],
		active_parachains: &[(ParaId, Option<(CollatorId, Retriable)>)]
	) -> rstd::result::Result<IncludedBlocks<T>, sp_runtime::DispatchError>
	{
		use primitives::parachain::ValidityAttestation;
		use sp_runtime::traits::AppVerify;

		// returns groups of slices that have the same chain ID.
		// assumes the inner slice is sorted by id.
		struct GroupedDutyIter<'a> {
			next_idx: usize,
			inner: &'a [(usize, ParaId)],
		}

		impl<'a> GroupedDutyIter<'a> {
			fn new(inner: &'a [(usize, ParaId)]) -> Self {
				GroupedDutyIter { next_idx: 0, inner }
			}

			fn group_for(&mut self, wanted_id: ParaId) -> Option<&'a [(usize, ParaId)]> {
				while let Some((id, keys)) = self.next() {
					if wanted_id == id {
						return Some(keys)
					}
				}

				None
			}
		}

		impl<'a> Iterator for GroupedDutyIter<'a> {
			type Item = (ParaId, &'a [(usize, ParaId)]);

			fn next(&mut self) -> Option<Self::Item> {
				if self.next_idx == self.inner.len() { return None }
				let start_idx = self.next_idx;
				self.next_idx += 1;
				let start_id = self.inner[start_idx].1;

				while self.inner.get(self.next_idx).map_or(false, |&(_, ref id)| id == &start_id) {
					self.next_idx += 1;
				}

				Some((start_id, &self.inner[start_idx..self.next_idx]))
			}
		}

		let authorities = Self::authorities();
		let (duty_roster, random_seed) = Self::calculate_duty_roster();

		// convert a duty roster, which is originally a Vec<Chain>, where each
		// item corresponds to the same position in the session keys, into
		// a list containing (index, parachain duty) where indices are into the session keys.
		// this list is sorted ascending by parachain duty, just like the
		// parachain candidates are.
		let make_sorted_duties = |duty: &[Chain]| {
			let mut sorted_duties = Vec::with_capacity(duty.len());
			for (val_idx, duty) in duty.iter().enumerate() {
				let id = match duty {
					Chain::Relay => continue,
					Chain::Parachain(id) => id,
				};

				let idx = sorted_duties.binary_search_by_key(&id, |&(_, ref id)| id)
					.unwrap_or_else(|idx| idx);

				sorted_duties.insert(idx, (val_idx, *id));
			}

			sorted_duties
		};

		let sorted_validators = make_sorted_duties(&duty_roster.validator_duty);

		let parent_hash = <system::Module<T>>::parent_hash();
		let localized_payload = |statement: Statement| localized_payload(statement, parent_hash);

		let mut validator_groups = GroupedDutyIter::new(&sorted_validators[..]);

		let mut para_block_hashes = Vec::new();
		for candidate in attested_candidates {
			let para_id = candidate.parachain_index();
			let validator_group = validator_groups.group_for(para_id)
				.ok_or(Error::<T>::NoValidatorGroup)?;

			ensure!(
				candidate.validity_votes.len() >= majority_of(validator_group.len()),
				Error::<T>::NotEnoughValidityVotes,
			);

			ensure!(
				candidate.validity_votes.len() <= authorities.len(),
				Error::<T>::VotesExceedsAuthorities,
			);

			let fees = candidate.candidate().fees;
			T::ParachainCurrency::deduct(para_id, fees)?;

			let mut candidate_hash = None;
			let mut encoded_implicit = None;
			let mut encoded_explicit = None;

			let mut expected_votes_len = 0;
			for (vote_index, (auth_index, _)) in candidate.validator_indices
				.iter()
				.enumerate()
				.filter(|(_, bit)| *bit)
				.enumerate()
			{
				let validity_attestation = match candidate.validity_votes.get(vote_index) {
					None => Err(Error::<T>::NotEnoughValidityVotes)?,
					Some(v) => {
						expected_votes_len = vote_index + 1;
						v
					}
				};

				if validator_group.iter().find(|&(idx, _)| *idx == auth_index).is_none() {
					Err(Error::<T>::WrongValidatorAttesting)?
				}

				let (payload, sig) = match validity_attestation {
					ValidityAttestation::Implicit(sig) => {
						let payload = encoded_implicit.get_or_insert_with(|| localized_payload(
							Statement::Candidate(candidate.candidate.clone()),
						));

						(payload, sig)
					}
					ValidityAttestation::Explicit(sig) => {
						let hash = candidate_hash
							.get_or_insert_with(|| candidate.candidate.hash())
							.clone();

						let payload = encoded_explicit.get_or_insert_with(|| localized_payload(
							Statement::Valid(hash),
						));

						(payload, sig)
					}
				};

				ensure!(
					sig.verify(&payload[..], &authorities[auth_index]),
					Error::<T>::InvalidSignature,
				);
			}

			para_block_hashes.push(candidate_hash.unwrap_or_else(|| candidate.candidate().hash()));

			ensure!(
				candidate.validity_votes.len() == expected_votes_len,
				Error::<T>::UntaggedVotes
			);
		}

		Ok(IncludedBlocks {
			actual_number: <system::Module<T>>::block_number(),
			session: <session::Module<T>>::current_index(),
			random_seed,
			active_parachains: active_parachains.iter().map(|x| x.0).collect(),
			para_blocks: para_block_hashes,
		})
	}

	fn initialize_authorities(authorities: &[ValidatorId]) {
		if !authorities.is_empty() {
			assert!(Authorities::get().is_empty(), "Authorities are already initialized!");
			Authorities::put(authorities);
		}
	}

/*
	// TODO: Consider integrating if needed. (https://github.com/paritytech/polkadot/issues/223)
	/// Extract the parachain heads from the block.
	pub fn parachain_heads(&self) -> &[CandidateReceipt] {
		let x = self.inner.extrinsics.get(PARACHAINS_SET_POSITION as usize).and_then(|xt| match xt.function {
			Call::Parachains(ParachainsCall::set_heads(ref x)) => Some(&x[..]),
			_ => None
		});

		match x {
			Some(x) => x,
			None => panic!("Invalid polkadot block asserted at {:?}", self.file_line),
		}
	}
*/
}

impl<T: Trait> sp_runtime::BoundToRuntimeAppPublic for Module<T> {
	type Public = ValidatorId;
}

impl<T: Trait> session::OneSessionHandler<T::AccountId> for Module<T> {
	type Key = ValidatorId;

	fn on_genesis_session<'a, I: 'a>(validators: I)
		where I: Iterator<Item=(&'a T::AccountId, Self::Key)>
	{
		Self::initialize_authorities(&validators.map(|(_, key)| key).collect::<Vec<_>>());
	}

	fn on_new_session<'a, I: 'a>(changed: bool, validators: I, _queued: I)
		where I: Iterator<Item=(&'a T::AccountId, Self::Key)>
	{
		if changed {
			<Self as Store>::Authorities::put(validators.map(|(_, key)| key).collect::<Vec<_>>());
		}
	}

	fn on_disabled(_i: usize) { }
}

pub type InherentType = Vec<AttestedCandidate>;

impl<T: Trait> ProvideInherent for Module<T> {
	type Call = Call<T>;
	type Error = MakeFatalError<inherents::Error>;
	const INHERENT_IDENTIFIER: InherentIdentifier = NEW_HEADS_IDENTIFIER;

	fn create_inherent(data: &InherentData) -> Option<Self::Call> {
		let data = data.get_data::<InherentType>(&NEW_HEADS_IDENTIFIER)
			.expect("Parachain heads could not be decoded.")
			.expect("No parachain heads found in inherent data.");

		Some(Call::set_heads(data))
	}
}

/// Ensure that the origin `o` represents a parachain.
/// Returns `Ok` with the parachain ID that effected the extrinsic or an `Err` otherwise.
pub fn ensure_parachain<OuterOrigin>(o: OuterOrigin) -> result::Result<ParaId, BadOrigin>
	where OuterOrigin: Into<result::Result<Origin, OuterOrigin>>
{
	match o.into() {
		Ok(Origin::Parachain(id)) => Ok(id),
		_ => Err(BadOrigin),
	}
}

#[cfg(test)]
mod tests {
	use super::*;
	use super::Call as ParachainsCall;
	use bitvec::{bitvec, vec::BitVec};
	use sp_io::TestExternalities;
	use sp_core::{H256, Blake2Hasher};
	use sp_trie::NodeCodec;
	use sp_runtime::{
		Perbill, curve::PiecewiseLinear, testing::{UintAuthorityId, Header},
		traits::{BlakeTwo256, IdentityLookup, OnInitialize, OnFinalize},
	};
	use primitives::{
		parachain::{
			CandidateReceipt, HeadData, ValidityAttestation, ValidatorId, Info as ParaInfo,
			Scheduling,
		},
		BlockNumber,
	};
	use keyring::Sr25519Keyring;
	use frame_support::{
		impl_outer_origin, impl_outer_dispatch, assert_ok, assert_err, assert_noop, parameter_types,
	};
	use crate::parachains;
	use crate::registrar;
	use crate::slots;

	impl_outer_origin! {
		pub enum Origin for Test {
			parachains
		}
	}

	impl_outer_dispatch! {
		pub enum Call for Test where origin: Origin {
			parachains::Parachains,
		}
	}

	#[derive(Clone, Eq, PartialEq)]
	pub struct Test;
	parameter_types! {
		pub const BlockHashCount: u32 = 250;
		pub const MaximumBlockWeight: u32 = 4 * 1024 * 1024;
		pub const MaximumBlockLength: u32 = 4 * 1024 * 1024;
		pub const AvailableBlockRatio: Perbill = Perbill::from_percent(75);
	}

	impl system::Trait for Test {
		type Origin = Origin;
		type Call = Call;
		type Index = u64;
		type BlockNumber = u64;
		type Hash = H256;
		type Hashing = BlakeTwo256;
		type AccountId = u64;
		type Lookup = IdentityLookup<u64>;
		type Header = Header;
		type Event = ();
		type BlockHashCount = BlockHashCount;
		type MaximumBlockWeight = MaximumBlockWeight;
		type MaximumBlockLength = MaximumBlockLength;
		type AvailableBlockRatio = AvailableBlockRatio;
		type Version = ();
		type ModuleToIndex = ();
		type AccountData = pallet_balances::AccountData<u64>;
		type OnNewAccount = ();
		type OnReapAccount = Balances;
	}

	parameter_types! {
		pub const Period: BlockNumber = 1;
		pub const Offset: BlockNumber = 0;
		pub const DisabledValidatorsThreshold: Perbill = Perbill::from_percent(17);
	}

	impl session::Trait for Test {
		type SessionManager = ();
		type Keys = UintAuthorityId;
		type ShouldEndSession = session::PeriodicSessions<Period, Offset>;
		type SessionHandler = session::TestSessionHandler;
		type Event = ();
		type ValidatorId = u64;
		type ValidatorIdOf = staking::StashOf<Self>;
		type DisabledValidatorsThreshold = DisabledValidatorsThreshold;
	}

	impl session::historical::Trait for Test {
		type FullIdentification = staking::Exposure<u64, Balance>;
		type FullIdentificationOf = staking::ExposureOf<Self>;
	}

	parameter_types! {
		pub const MinimumPeriod: u64 = 3;
	}
	impl timestamp::Trait for Test {
		type Moment = u64;
		type OnTimestampSet = ();
		type MinimumPeriod = MinimumPeriod;
	}

	mod time {
		use primitives::{Moment, BlockNumber};
		pub const MILLISECS_PER_BLOCK: Moment = 6000;
		pub const EPOCH_DURATION_IN_BLOCKS: BlockNumber = 1 * HOURS;
		// These time units are defined in number of blocks.
		const MINUTES: BlockNumber = 60_000 / (MILLISECS_PER_BLOCK as BlockNumber);
		const HOURS: BlockNumber = MINUTES * 60;
	}
	parameter_types! {
		pub const EpochDuration: u64 = time::EPOCH_DURATION_IN_BLOCKS as u64;
		pub const ExpectedBlockTime: u64 = time::MILLISECS_PER_BLOCK;
	}

	impl babe::Trait for Test {
		type EpochDuration = EpochDuration;
		type ExpectedBlockTime = ExpectedBlockTime;

		// session module is the trigger
		type EpochChangeTrigger = babe::ExternalTrigger;
	}

	parameter_types! {
		pub const ExistentialDeposit: Balance = 0;
<<<<<<< HEAD
=======
		pub const CreationFee: Balance = 0;
>>>>>>> 96a0c87d
	}

	impl balances::Trait for Test {
		type Balance = Balance;
		type OnReapAccount = System;
		type OnNewAccount = ();
		type Event = ();
		type DustRemoval = ();
		type ExistentialDeposit = ExistentialDeposit;
<<<<<<< HEAD
}
=======
		type CreationFee = CreationFee;
	}
>>>>>>> 96a0c87d

	pallet_staking_reward_curve::build! {
		const REWARD_CURVE: PiecewiseLinear<'static> = curve!(
			min_inflation: 0_025_000,
			max_inflation: 0_100_000,
			ideal_stake: 0_500_000,
			falloff: 0_050_000,
			max_piece_count: 40,
			test_precision: 0_005_000,
		);
	}

	parameter_types! {
		pub const SessionsPerEra: sp_staking::SessionIndex = 6;
		pub const BondingDuration: staking::EraIndex = 28;
		pub const SlashDeferDuration: staking::EraIndex = 7;
		pub const AttestationPeriod: BlockNumber = 100;
		pub const RewardCurve: &'static PiecewiseLinear<'static> = &REWARD_CURVE;
	}

	impl staking::Trait for Test {
		type RewardRemainder = ();
		type CurrencyToVote = ();
		type Event = ();
		type Currency = balances::Module<Test>;
		type Slash = ();
		type Reward = ();
		type SessionsPerEra = SessionsPerEra;
		type BondingDuration = BondingDuration;
		type SlashDeferDuration = SlashDeferDuration;
		type SlashCancelOrigin = system::EnsureRoot<Self::AccountId>;
		type SessionInterface = Self;
		type Time = timestamp::Module<Test>;
		type RewardCurve = RewardCurve;
	}

	impl attestations::Trait for Test {
		type AttestationPeriod = AttestationPeriod;
		type ValidatorIdentities = ValidatorIdentities<Test>;
		type RewardAttestation = ();
	}

	parameter_types!{
		pub const LeasePeriod: u64 = 10;
		pub const EndingPeriod: u64 = 3;
	}

	impl slots::Trait for Test {
		type Event = ();
		type Currency = balances::Module<Test>;
		type Parachains = registrar::Module<Test>;
		type EndingPeriod = EndingPeriod;
		type LeasePeriod = LeasePeriod;
		type Randomness = RandomnessCollectiveFlip;
	}

	parameter_types! {
		pub const ParathreadDeposit: Balance = 10;
		pub const QueueSize: usize = 2;
		pub const MaxRetries: u32 = 3;
	}

	impl registrar::Trait for Test {
		type Event = ();
		type Origin = Origin;
		type Currency = balances::Module<Test>;
		type ParathreadDeposit = ParathreadDeposit;
		type SwapAux = slots::Module<Test>;
		type QueueSize = QueueSize;
		type MaxRetries = MaxRetries;
	}

	impl Trait for Test {
		type Origin = Origin;
		type Call = Call;
		type ParachainCurrency = balances::Module<Test>;
		type Randomness = RandomnessCollectiveFlip;
		type ActiveParachains = registrar::Module<Test>;
		type Registrar = registrar::Module<Test>;
	}

	type Parachains = Module<Test>;
	type System = system::Module<Test>;
	type RandomnessCollectiveFlip = randomness_collective_flip::Module<Test>;
	type Registrar = registrar::Module<Test>;

	fn new_test_ext(parachains: Vec<(ParaId, Vec<u8>, Vec<u8>)>) -> TestExternalities {
		use staking::StakerStatus;
		use babe::AuthorityId as BabeAuthorityId;

		let mut t = system::GenesisConfig::default().build_storage::<Test>().unwrap();

		let authority_keys = [
			Sr25519Keyring::Alice,
			Sr25519Keyring::Bob,
			Sr25519Keyring::Charlie,
			Sr25519Keyring::Dave,
			Sr25519Keyring::Eve,
			Sr25519Keyring::Ferdie,
			Sr25519Keyring::One,
			Sr25519Keyring::Two,
		];

		// stashes are the index.
		let session_keys: Vec<_> = authority_keys.iter().enumerate()
			.map(|(i, _k)| (i as u64, UintAuthorityId(i as u64)))
			.collect();

		let authorities: Vec<_> = authority_keys.iter().map(|k| ValidatorId::from(k.public())).collect();
		let babe_authorities: Vec<_> = authority_keys.iter()
			.map(|k| BabeAuthorityId::from(k.public()))
			.map(|k| (k, 1))
			.collect();

		// controllers are the index + 1000
		let stakers: Vec<_> = (0..authority_keys.len()).map(|i| (
			i as u64,
			i as u64 + 1000,
			10_000,
			StakerStatus::<u64>::Validator,
		)).collect();

		let balances: Vec<_> = (0..authority_keys.len()).map(|i| (i as u64, 10_000_000)).collect();

		GenesisConfig {
			authorities: authorities.clone(),
		}.assimilate_storage::<Test>(&mut t).unwrap();

		registrar::GenesisConfig::<Test> {
			parachains,
			_phdata: Default::default(),
		}.assimilate_storage(&mut t).unwrap();

		session::GenesisConfig::<Test> {
			keys: session_keys,
		}.assimilate_storage(&mut t).unwrap();

		babe::GenesisConfig {
			authorities: babe_authorities,
		}.assimilate_storage::<Test>(&mut t).unwrap();

		balances::GenesisConfig::<Test> {
			balances,
		}.assimilate_storage(&mut t).unwrap();

		staking::GenesisConfig::<Test> {
			current_era: 0,
			stakers,
			validator_count: 10,
			minimum_validator_count: 8,
			invulnerables: vec![],
			.. Default::default()
		}.assimilate_storage(&mut t).unwrap();

		t.into()
	}

	fn set_heads(v: Vec<AttestedCandidate>) -> ParachainsCall<Test> {
		ParachainsCall::set_heads(v)
	}

	fn make_attestations(candidate: &mut AttestedCandidate) {
		let mut vote_implicit = false;
		let parent_hash = <system::Module<Test>>::parent_hash();

		let (duty_roster, _) = Parachains::calculate_duty_roster();
		let candidate_hash = candidate.candidate.hash();

		let authorities = Parachains::authorities();
		let extract_key = |public: ValidatorId| {
			let mut raw_public = [0; 32];
			raw_public.copy_from_slice(public.as_ref());
			Sr25519Keyring::from_raw_public(raw_public).unwrap()
		};

		let validation_entries = duty_roster.validator_duty.iter()
			.enumerate();

		let mut validator_indices = BitVec::new();
		for (idx, &duty) in validation_entries {
			if duty != Chain::Parachain(candidate.parachain_index()) { continue }
			vote_implicit = !vote_implicit;

			let key = extract_key(authorities[idx].clone());

			let statement = if vote_implicit {
				Statement::Candidate(candidate.candidate.clone())
			} else {
				Statement::Valid(candidate_hash.clone())
			};

			let payload = localized_payload(statement, parent_hash);
			let signature = key.sign(&payload[..]).into();

			candidate.validity_votes.push(if vote_implicit {
				ValidityAttestation::Implicit(signature)
			} else {
				ValidityAttestation::Explicit(signature)
			});

			if validator_indices.len() <= idx {
				validator_indices.resize(idx + 1, false);
			}
			validator_indices.set(idx, true);
		}
		candidate.validator_indices = validator_indices;
	}

	fn new_candidate_with_egress_roots(egress_queue_roots: Vec<(ParaId, H256)>) -> AttestedCandidate {
		AttestedCandidate {
			validity_votes: vec![],
			validator_indices: BitVec::new(),
			candidate: CandidateReceipt {
				parachain_index: 0.into(),
				collator: Default::default(),
				signature: Default::default(),
				head_data: HeadData(vec![1, 2, 3]),
				egress_queue_roots,
				fees: 0,
				block_data_hash: Default::default(),
				upward_messages: vec![],
				erasure_root: [1u8; 32].into(),
			}
		}
	}

	fn new_candidate_with_upward_messages(
		id: u32,
		upward_messages: Vec<(ParachainDispatchOrigin, Vec<u8>)>
	) -> AttestedCandidate {
		AttestedCandidate {
			validity_votes: vec![],
			validator_indices: BitVec::new(),
			candidate: CandidateReceipt {
				parachain_index: id.into(),
				collator: Default::default(),
				signature: Default::default(),
				head_data: HeadData(vec![1, 2, 3]),
				egress_queue_roots: vec![],
				fees: 0,
				block_data_hash: Default::default(),
				upward_messages: upward_messages.into_iter()
					.map(|x| UpwardMessage { origin: x.0, data: x.1 })
					.collect(),
				erasure_root: [1u8; 32].into(),
			}
		}
	}

	fn init_block() {
		println!("Initializing {}", System::block_number());
		System::on_initialize(System::block_number());
		Registrar::on_initialize(System::block_number());
		Parachains::on_initialize(System::block_number());
	}
	fn run_to_block(n: u64) {
		println!("Running until block {}", n);
		while System::block_number() < n {
			if System::block_number() > 1 {
				println!("Finalizing {}", System::block_number());
				Parachains::on_finalize(System::block_number());
				Registrar::on_finalize(System::block_number());
				System::on_finalize(System::block_number());
			}
			System::set_block_number(System::block_number() + 1);
			init_block();
		}
	}

	fn queue_upward_messages(id: ParaId, upward_messages: &[UpwardMessage]) {
		NeedsDispatch::mutate(|nd|
			Parachains::queue_upward_messages(id, upward_messages, nd)
		);
	}

	#[test]
	fn check_dispatch_upward_works() {
		let parachains = vec![
			(0u32.into(), vec![], vec![]),
			(1u32.into(), vec![], vec![]),
			(2u32.into(), vec![], vec![]),
		];
		new_test_ext(parachains.clone()).execute_with(|| {
			init_block();
			queue_upward_messages(0.into(), &vec![
				UpwardMessage { origin: ParachainDispatchOrigin::Parachain, data: vec![0; 4] }
			]);
			queue_upward_messages(1.into(), &vec![
				UpwardMessage { origin: ParachainDispatchOrigin::Parachain, data: vec![1; 4] }
			]);
			let mut dispatched: Vec<(ParaId, ParachainDispatchOrigin, Vec<u8>)> = vec![];
			let dummy = |id, origin, data: &[u8]| dispatched.push((id, origin, data.to_vec()));
			Parachains::dispatch_upward_messages(2, 3, dummy);
			assert_eq!(dispatched, vec![
				(0.into(), ParachainDispatchOrigin::Parachain, vec![0; 4])
			]);
			assert!(<RelayDispatchQueue>::get(ParaId::from(0)).is_empty());
			assert_eq!(<RelayDispatchQueue>::get(ParaId::from(1)).len(), 1);
		});
		new_test_ext(parachains.clone()).execute_with(|| {
			init_block();
			queue_upward_messages(0.into(), &vec![
				UpwardMessage { origin: ParachainDispatchOrigin::Parachain, data: vec![0; 2] }
			]);
			queue_upward_messages(1.into(), &vec![
				UpwardMessage { origin: ParachainDispatchOrigin::Parachain, data: vec![1; 2] }
			]);
			queue_upward_messages(2.into(), &vec![
				UpwardMessage { origin: ParachainDispatchOrigin::Parachain, data: vec![2] }
			]);
			let mut dispatched: Vec<(ParaId, ParachainDispatchOrigin, Vec<u8>)> = vec![];
			let dummy = |id, origin, data: &[u8]| dispatched.push((id, origin, data.to_vec()));
			Parachains::dispatch_upward_messages(2, 3, dummy);
			assert_eq!(dispatched, vec![
				(0.into(), ParachainDispatchOrigin::Parachain, vec![0; 2]),
				(2.into(), ParachainDispatchOrigin::Parachain, vec![2])
			]);
			assert!(<RelayDispatchQueue>::get(ParaId::from(0)).is_empty());
			assert_eq!(<RelayDispatchQueue>::get(ParaId::from(1)).len(), 1);
			assert!(<RelayDispatchQueue>::get(ParaId::from(2)).is_empty());
		});
		new_test_ext(parachains.clone()).execute_with(|| {
			init_block();
			queue_upward_messages(0.into(), &vec![
				UpwardMessage { origin: ParachainDispatchOrigin::Parachain, data: vec![0; 2] }
			]);
			queue_upward_messages(1.into(), &vec![
				UpwardMessage { origin: ParachainDispatchOrigin::Parachain, data: vec![1; 2] }
			]);
			queue_upward_messages(2.into(), &vec![
				UpwardMessage { origin: ParachainDispatchOrigin::Parachain, data: vec![2] }
			]);
			let mut dispatched: Vec<(ParaId, ParachainDispatchOrigin, Vec<u8>)> = vec![];
			let dummy = |id, origin, data: &[u8]| dispatched.push((id, origin, data.to_vec()));
			Parachains::dispatch_upward_messages(2, 3, dummy);
			assert_eq!(dispatched, vec![
				(0.into(), ParachainDispatchOrigin::Parachain, vec![0; 2]),
				(2.into(), ParachainDispatchOrigin::Parachain, vec![2])
			]);
			assert!(<RelayDispatchQueue>::get(ParaId::from(0)).is_empty());
			assert_eq!(<RelayDispatchQueue>::get(ParaId::from(1)).len(), 1);
			assert!(<RelayDispatchQueue>::get(ParaId::from(2)).is_empty());
		});
		new_test_ext(parachains.clone()).execute_with(|| {
			init_block();
			queue_upward_messages(0.into(), &vec![
				UpwardMessage { origin: ParachainDispatchOrigin::Parachain, data: vec![0; 2] }
			]);
			queue_upward_messages(1.into(), &vec![
				UpwardMessage { origin: ParachainDispatchOrigin::Parachain, data: vec![1; 2] }
			]);
			queue_upward_messages(2.into(), &vec![
				UpwardMessage { origin: ParachainDispatchOrigin::Parachain, data: vec![2] }
			]);
			let mut dispatched: Vec<(ParaId, ParachainDispatchOrigin, Vec<u8>)> = vec![];
			let dummy = |id, origin, data: &[u8]| dispatched.push((id, origin, data.to_vec()));
			Parachains::dispatch_upward_messages(2, 3, dummy);
			assert_eq!(dispatched, vec![
				(0.into(), ParachainDispatchOrigin::Parachain, vec![0; 2]),
				(2.into(), ParachainDispatchOrigin::Parachain, vec![2]),
			]);
			assert!(<RelayDispatchQueue>::get(ParaId::from(0)).is_empty());
			assert_eq!(<RelayDispatchQueue>::get(ParaId::from(1)).len(), 1);
			assert!(<RelayDispatchQueue>::get(ParaId::from(2)).is_empty());
		});
	}

	#[test]
	fn check_queue_upward_messages_works() {
		let parachains = vec![
			(0u32.into(), vec![], vec![]),
		];
		new_test_ext(parachains.clone()).execute_with(|| {
			run_to_block(2);
			let messages = vec![
				UpwardMessage { origin: ParachainDispatchOrigin::Signed, data: vec![0] }
			];
			assert_ok!(Parachains::check_upward_messages(0.into(), &messages, 2, 3));

			// all good.
			queue_upward_messages(0.into(), &vec![
				UpwardMessage { origin: ParachainDispatchOrigin::Signed, data: vec![0] },
			]);
			let messages = vec![
				UpwardMessage { origin: ParachainDispatchOrigin::Parachain, data: vec![1, 2] }
			];
			assert_ok!(Parachains::check_upward_messages(0.into(), &messages, 2, 3));
			queue_upward_messages(0.into(), &messages);
			assert_eq!(<RelayDispatchQueue>::get(ParaId::from(0)), vec![
				UpwardMessage { origin: ParachainDispatchOrigin::Signed, data: vec![0] },
				UpwardMessage { origin: ParachainDispatchOrigin::Parachain, data: vec![1, 2] },
			]);
		});
	}

	#[test]
	fn check_queue_full_upward_messages_fails() {
		let parachains = vec![
			(0u32.into(), vec![], vec![]),
		];
		new_test_ext(parachains.clone()).execute_with(|| {
			run_to_block(2);
			// oversize, but ok since it's just one and the queue is empty.
			let messages = vec![
				UpwardMessage { origin: ParachainDispatchOrigin::Signed, data: vec![0; 4] },
			];
			assert_ok!(Parachains::check_upward_messages(0.into(), &messages, 2, 3));

			// oversize and bad since it's not just one.
			let messages = vec![
				UpwardMessage { origin: ParachainDispatchOrigin::Signed, data: vec![0] },
				UpwardMessage { origin: ParachainDispatchOrigin::Signed, data: vec![0; 4] },
			];
			assert_err!(
				Parachains::check_upward_messages(0.into(), &messages, 2, 3),
				Error::<Test>::QueueFull
			);

			// too many messages.
			let messages = vec![
				UpwardMessage { origin: ParachainDispatchOrigin::Signed, data: vec![0] },
				UpwardMessage { origin: ParachainDispatchOrigin::Signed, data: vec![1] },
				UpwardMessage { origin: ParachainDispatchOrigin::Signed, data: vec![2] },
			];
			assert_err!(
				Parachains::check_upward_messages(0.into(), &messages, 2, 3),
				Error::<Test>::QueueFull
			);
		});
	}

	#[test]
	fn check_queued_too_many_upward_messages_fails() {
		let parachains = vec![
			(0u32.into(), vec![], vec![]),
		];
		new_test_ext(parachains.clone()).execute_with(|| {
			run_to_block(2);
			// too many messages.
			queue_upward_messages(0.into(), &vec![
				UpwardMessage { origin: ParachainDispatchOrigin::Signed, data: vec![0] },
			]);
			let messages = vec![
				UpwardMessage { origin: ParachainDispatchOrigin::Signed, data: vec![1] },
				UpwardMessage { origin: ParachainDispatchOrigin::Signed, data: vec![2] },
			];
			assert_err!(
				Parachains::check_upward_messages(0.into(), &messages, 2, 3),
				Error::<Test>::QueueFull
			);
		});
	}

	#[test]
	fn check_queued_total_oversize_upward_messages_fails() {
		let parachains = vec![
			(0u32.into(), vec![], vec![]),
		];
		new_test_ext(parachains.clone()).execute_with(|| {
			run_to_block(2);
			// too much data.
			queue_upward_messages(0.into(), &vec![
				UpwardMessage { origin: ParachainDispatchOrigin::Signed, data: vec![0, 1] },
			]);
			let messages = vec![
				UpwardMessage { origin: ParachainDispatchOrigin::Signed, data: vec![2, 3] },
			];
			assert_err!(
				Parachains::check_upward_messages(0.into(), &messages, 2, 3),
				Error::<Test>::QueueFull
			);
		});
	}

	#[test]
	fn check_queued_pre_jumbo_upward_messages_fails() {
		let parachains = vec![
			(0u32.into(), vec![], vec![]),
		];
		new_test_ext(parachains.clone()).execute_with(|| {
			run_to_block(2);
			// bad - already an oversize messages queued.
			queue_upward_messages(0.into(), &vec![
				UpwardMessage { origin: ParachainDispatchOrigin::Signed, data: vec![0; 4] },
			]);
			let messages = vec![
				UpwardMessage { origin: ParachainDispatchOrigin::Signed, data: vec![0] }
			];
			assert_err!(
				Parachains::check_upward_messages(0.into(), &messages, 2, 3),
				Error::<Test>::QueueFull
			);
		});
	}

	#[test]
	fn check_queued_post_jumbo_upward_messages_fails() {
		let parachains = vec![
			(0u32.into(), vec![], vec![]),
		];
		new_test_ext(parachains.clone()).execute_with(|| {
			run_to_block(2);
			// bad - oversized and already a message queued.
			queue_upward_messages(0.into(), &vec![
				UpwardMessage { origin: ParachainDispatchOrigin::Signed, data: vec![0] },
			]);
			let messages = vec![
				UpwardMessage { origin: ParachainDispatchOrigin::Signed, data: vec![0; 4] }
			];
			assert_err!(
				Parachains::check_upward_messages(0.into(), &messages, 2, 3),
				Error::<Test>::QueueFull
			);
		});
	}

	#[test]
	fn upward_queuing_works() {
		// That the list of egress queue roots is in ascending order by `ParaId`.
		let parachains = vec![
			(0u32.into(), vec![], vec![]),
			(1u32.into(), vec![], vec![]),
		];

		new_test_ext(parachains.clone()).execute_with(|| {
			run_to_block(2);
			// parachain 0 is self
			let mut candidates = vec![
				new_candidate_with_upward_messages(0, vec![
					(ParachainDispatchOrigin::Signed, vec![1]),
				]),
				new_candidate_with_upward_messages(1, vec![
					(ParachainDispatchOrigin::Parachain, vec![2]),
				])
			];
			candidates.iter_mut().for_each(make_attestations);

			assert_ok!(Parachains::dispatch(
				set_heads(candidates),
				Origin::NONE,
			));

			assert!(<RelayDispatchQueue>::get(ParaId::from(0)).is_empty());
			assert!(<RelayDispatchQueue>::get(ParaId::from(1)).is_empty());
		});
	}

	#[test]
	fn active_parachains_should_work() {
		let parachains = vec![
			(5u32.into(), vec![1,2,3], vec![1]),
			(100u32.into(), vec![4,5,6], vec![2]),
		];

		new_test_ext(parachains.clone()).execute_with(|| {
			run_to_block(2);
			assert_eq!(Parachains::active_parachains(), vec![(5u32.into(), None), (100u32.into(), None)]);
			assert_eq!(Parachains::parachain_code(ParaId::from(5u32)), Some(vec![1, 2, 3]));
			assert_eq!(Parachains::parachain_code(ParaId::from(100u32)), Some(vec![4, 5, 6]));
		});
	}

	#[test]
	fn register_deregister() {
		let parachains = vec![
			(5u32.into(), vec![1,2,3], vec![1]),
			(100u32.into(), vec![4,5,6], vec![2,]),
		];

		new_test_ext(parachains.clone()).execute_with(|| {
			run_to_block(2);
			assert_eq!(Parachains::active_parachains(), vec![(5u32.into(), None), (100u32.into(), None)]);

			assert_eq!(Parachains::parachain_code(ParaId::from(5u32)), Some(vec![1,2,3]));
			assert_eq!(Parachains::parachain_code(ParaId::from(100u32)), Some(vec![4,5,6]));

			assert_ok!(Registrar::register_para(Origin::ROOT, 99u32.into(), ParaInfo{scheduling: Scheduling::Always}, vec![7,8,9], vec![1, 1, 1]));
			assert_ok!(Parachains::set_heads(Origin::NONE, vec![]));

			run_to_block(3);

			assert_eq!(Parachains::active_parachains(), vec![(5u32.into(), None), (99u32.into(), None), (100u32.into(), None)]);
			assert_eq!(Parachains::parachain_code(&ParaId::from(99u32)), Some(vec![7,8,9]));

			assert_ok!(Registrar::deregister_para(Origin::ROOT, 5u32.into()));
			assert_ok!(Parachains::set_heads(Origin::NONE, vec![]));

			// parachain still active this block. another block must pass before it's inactive.
			run_to_block(4);

			assert_eq!(Parachains::active_parachains(), vec![(99u32.into(), None), (100u32.into(), None)]);
			assert_eq!(Parachains::parachain_code(&ParaId::from(5u32)), None);
		});
	}

	#[test]
	fn duty_roster_works() {
		let parachains = vec![
			(0u32.into(), vec![], vec![]),
			(1u32.into(), vec![], vec![]),
		];

		new_test_ext(parachains.clone()).execute_with(|| {
			run_to_block(2);
			let check_roster = |duty_roster: &DutyRoster| {
				assert_eq!(duty_roster.validator_duty.len(), 8);
				for i in (0..2).map(ParaId::from) {
					assert_eq!(duty_roster.validator_duty.iter().filter(|&&j| j == Chain::Parachain(i)).count(), 3);
				}
				assert_eq!(duty_roster.validator_duty.iter().filter(|&&j| j == Chain::Relay).count(), 2);
			};

			let duty_roster_0 = Parachains::calculate_duty_roster().0;
			check_roster(&duty_roster_0);

			System::initialize(&1, &H256::from([1; 32]), &Default::default(), &Default::default(), Default::default());
			RandomnessCollectiveFlip::on_initialize(1);
			let duty_roster_1 = Parachains::calculate_duty_roster().0;
			check_roster(&duty_roster_1);
			assert_ne!(duty_roster_0, duty_roster_1);


			System::initialize(&2, &H256::from([2; 32]), &Default::default(), &Default::default(), Default::default());
			RandomnessCollectiveFlip::on_initialize(2);
			let duty_roster_2 = Parachains::calculate_duty_roster().0;
			check_roster(&duty_roster_2);
			assert_ne!(duty_roster_0, duty_roster_2);
			assert_ne!(duty_roster_1, duty_roster_2);
		});
	}

	#[test]
	fn unattested_candidate_is_rejected() {
		let parachains = vec![
			(0u32.into(), vec![], vec![]),
			(1u32.into(), vec![], vec![]),
		];

		new_test_ext(parachains.clone()).execute_with(|| {
			run_to_block(2);
			let candidate = AttestedCandidate {
				validity_votes: vec![],
				validator_indices: BitVec::new(),
				candidate: CandidateReceipt {
					parachain_index: 0.into(),
					collator: Default::default(),
					signature: Default::default(),
					head_data: HeadData(vec![1, 2, 3]),
					egress_queue_roots: vec![],
					fees: 0,
					block_data_hash: Default::default(),
					upward_messages: vec![],
					erasure_root: [1u8; 32].into(),
				},

			};

			assert!(Parachains::dispatch(set_heads(vec![candidate]), Origin::NONE).is_err());
		})
	}

	#[test]
	fn attested_candidates_accepted_in_order() {
		let parachains = vec![
			(0u32.into(), vec![], vec![]),
			(1u32.into(), vec![], vec![]),
		];

		new_test_ext(parachains.clone()).execute_with(|| {
			run_to_block(2);
			assert_eq!(Parachains::active_parachains().len(), 2);

			let mut candidate_a = AttestedCandidate {
				validity_votes: vec![],
				validator_indices: BitVec::new(),
				candidate: CandidateReceipt {
					parachain_index: 0.into(),
					collator: Default::default(),
					signature: Default::default(),
					head_data: HeadData(vec![1, 2, 3]),
					egress_queue_roots: vec![],
					fees: 0,
					block_data_hash: Default::default(),
					upward_messages: vec![],
					erasure_root: [1u8; 32].into(),
				}
			};

			let mut candidate_b = AttestedCandidate {
				validity_votes: vec![],
				validator_indices: BitVec::new(),
				candidate: CandidateReceipt {
					parachain_index: 1.into(),
					collator: Default::default(),
					signature: Default::default(),
					head_data: HeadData(vec![2, 3, 4]),
					egress_queue_roots: vec![],
					fees: 0,
					block_data_hash: Default::default(),
					upward_messages: vec![],
					erasure_root: [1u8; 32].into(),
				}
			};

			make_attestations(&mut candidate_a);
			make_attestations(&mut candidate_b);

			assert!(Parachains::dispatch(
				set_heads(vec![candidate_b.clone(), candidate_a.clone()]),
				Origin::NONE,
			).is_err());

			assert_ok!(Parachains::dispatch(
				set_heads(vec![candidate_a.clone(), candidate_b.clone()]),
				Origin::NONE,
			));
		});
	}

	#[test]
	fn duplicate_vote_is_rejected() {
		let parachains = vec![
			(0u32.into(), vec![], vec![]),
			(1u32.into(), vec![], vec![]),
		];

		new_test_ext(parachains.clone()).execute_with(|| {
			run_to_block(2);
			let mut candidate = AttestedCandidate {
				validity_votes: vec![],
				validator_indices: BitVec::new(),
				candidate: CandidateReceipt {
					parachain_index: 0.into(),
					collator: Default::default(),
					signature: Default::default(),
					head_data: HeadData(vec![1, 2, 3]),
					egress_queue_roots: vec![],
					fees: 0,
					block_data_hash: Default::default(),
					upward_messages: vec![],
					erasure_root: [1u8; 32].into(),
				}
			};

			make_attestations(&mut candidate);

			let mut double_validity = candidate.clone();
			double_validity.validity_votes.push(candidate.validity_votes[0].clone());
			double_validity.validator_indices.push(true);

			assert!(Parachains::dispatch(
				set_heads(vec![double_validity]),
				Origin::NONE,
			).is_err());
		});
	}

	#[test]
	fn validators_not_from_group_is_rejected() {
		let parachains = vec![
			(0u32.into(), vec![], vec![]),
			(1u32.into(), vec![], vec![]),
		];

		new_test_ext(parachains.clone()).execute_with(|| {
			run_to_block(2);
			let mut candidate = AttestedCandidate {
				validity_votes: vec![],
				validator_indices: BitVec::new(),
				candidate: CandidateReceipt {
					parachain_index: 0.into(),
					collator: Default::default(),
					signature: Default::default(),
					head_data: HeadData(vec![1, 2, 3]),
					egress_queue_roots: vec![],
					fees: 0,
					block_data_hash: Default::default(),
					upward_messages: vec![],
					erasure_root: [1u8; 32].into(),
				}
			};

			make_attestations(&mut candidate);

			// Change the last vote index to make it not corresponding to the assigned group.
			assert!(candidate.validator_indices.pop().is_some());
			candidate.validator_indices.append(&mut bitvec![0, 0, 0, 0, 0, 0, 0, 0, 0, 0, 0, 1]);

			assert!(Parachains::dispatch(
				set_heads(vec![candidate]),
				Origin::NONE,
			).is_err());
		});
	}

	#[test]
	fn ingress_works() {
		let parachains = vec![
			(0u32.into(), vec![], vec![]),
			(1u32.into(), vec![], vec![]),
			(99u32.into(), vec![1, 2, 3], vec![4, 5, 6]),
		];

		new_test_ext(parachains).execute_with(|| {
			assert_eq!(Parachains::ingress(ParaId::from(1), None), Some(Vec::new()));
			assert_eq!(Parachains::ingress(ParaId::from(99), None), Some(Vec::new()));

			init_block();
			for i in 1..10 {
				run_to_block(i);

				let from_a = vec![(1.into(), [i as u8; 32].into())];
				let mut candidate_a = AttestedCandidate {
					validity_votes: vec![],
					validator_indices: BitVec::new(),
					candidate: CandidateReceipt {
						parachain_index: 0.into(),
						collator: Default::default(),
						signature: Default::default(),
						head_data: HeadData(vec![1, 2, 3]),
						egress_queue_roots: from_a.clone(),
						fees: 0,
						block_data_hash: Default::default(),
						upward_messages: vec![],
						erasure_root: [1u8; 32].into(),
					}
				};

				let from_b = vec![(99.into(), [i as u8; 32].into())];
				let mut candidate_b = AttestedCandidate {
					validity_votes: vec![],
					validator_indices: BitVec::new(),
					candidate: CandidateReceipt {
						parachain_index: 1.into(),
						collator: Default::default(),
						signature: Default::default(),
						head_data: HeadData(vec![1, 2, 3]),
						egress_queue_roots: from_b.clone(),
						fees: 0,
						block_data_hash: Default::default(),
						upward_messages: vec![],
						erasure_root: [1u8; 32].into(),
					}
				};

				make_attestations(&mut candidate_a);
				make_attestations(&mut candidate_b);

				assert_ok!(Parachains::dispatch(
					set_heads(vec![candidate_a, candidate_b]),
					Origin::NONE,
				));
			}

			run_to_block(10);
			assert_ok!(Parachains::dispatch(
				set_heads(vec![]),
				Origin::NONE,
			));

			// parachain 1 has had a bunch of parachain candidates included,
			// which raises the watermark.
			assert_eq!(
				Parachains::ingress(ParaId::from(1), None),
				Some(vec![
					(9, BlockIngressRoots(vec![
						(0.into(), [9; 32].into())
					]))
				]),
			);

			// parachain 99 hasn't had any candidates included, so the
			// ingress is piling up.
			assert_eq!(
				Parachains::ingress(ParaId::from(99), None),
				Some((1..10).map(|i| (i, BlockIngressRoots(
					vec![(1.into(), [i as u8; 32].into())]
				))).collect::<Vec<_>>()),
			);

			assert_ok!(Registrar::deregister_para(Origin::ROOT, 1u32.into()));

			// after deregistering, there is no ingress to 1, but unrouted messages
			// from 1 stick around.
			assert_eq!(Parachains::ingress(ParaId::from(1), None), None);
			assert_eq!(Parachains::ingress(ParaId::from(99), None), Some((1..10).map(|i| (i, BlockIngressRoots(
				vec![(1.into(), [i as u8; 32].into())]
			))).collect::<Vec<_>>()));

			run_to_block(11);

			let mut candidate_c = AttestedCandidate {
				validity_votes: vec![],
				validator_indices: BitVec::new(),
				candidate: CandidateReceipt {
					parachain_index: 99.into(),
					collator: Default::default(),
					signature: Default::default(),
					head_data: HeadData(vec![1, 2, 3]),
					egress_queue_roots: Vec::new(),
					fees: 0,
					block_data_hash: Default::default(),
					upward_messages: vec![],
					erasure_root: [1u8; 32].into(),
				}
			};
			make_attestations(&mut candidate_c);

			assert_ok!(Parachains::dispatch(
				set_heads(vec![candidate_c]),
				Origin::NONE,
			));

			run_to_block(12);

			// at the next block, ingress to 99 should be empty.
			assert_eq!(Parachains::ingress(ParaId::from(99), None), Some(Vec::new()));
		});
	}

	#[test]
	fn egress_routed_to_non_existent_parachain_is_rejected() {
		// That no parachain is routed to which doesn't exist
		let parachains = vec![
			(0u32.into(), vec![], vec![]),
			(1u32.into(), vec![], vec![]),
		];

		new_test_ext(parachains.clone()).execute_with(|| {
			run_to_block(2);
			// parachain 99 does not exist
			let non_existent = vec![(99.into(), [1; 32].into())];
			let mut candidate = new_candidate_with_egress_roots(non_existent);

			make_attestations(&mut candidate);

			assert_noop!(
				Parachains::set_heads(Origin::NONE, vec![candidate.clone()]),
				Error::<Test>::DestinationDoesNotExist
			);
		});
	}

	#[test]
	fn egress_routed_to_self_is_rejected() {
		// That the parachain doesn't route to self
		let parachains = vec![
			(0u32.into(), vec![], vec![]),
			(1u32.into(), vec![], vec![]),
		];

		new_test_ext(parachains.clone()).execute_with(|| {
			run_to_block(2);
			// parachain 0 is self
			let to_self = vec![(0.into(), [1; 32].into())];
			let mut candidate = new_candidate_with_egress_roots(to_self);

			make_attestations(&mut candidate);

			assert_noop!(
				Parachains::set_heads(Origin::NONE, vec![candidate.clone()]),
				Error::<Test>::SelfAddressed
			);
		});
	}

	#[test]
	fn egress_queue_roots_out_of_order_rejected() {
		// That the list of egress queue roots is in ascending order by `ParaId`.
		let parachains = vec![
			(0u32.into(), vec![], vec![]),
			(1u32.into(), vec![], vec![]),
		];

		new_test_ext(parachains.clone()).execute_with(|| {
			run_to_block(2);
			// parachain 0 is self
			let out_of_order = vec![(1.into(), [1; 32].into()), ((0.into(), [1; 32].into()))];
			let mut candidate = new_candidate_with_egress_roots(out_of_order);

			make_attestations(&mut candidate);

			assert_noop!(
				Parachains::set_heads(Origin::NONE, vec![candidate.clone()]),
				Error::<Test>::EgressOutOfOrder
			);
		});
	}

	#[test]
	fn egress_queue_roots_empty_trie_roots_rejected() {
		let parachains = vec![
			(0u32.into(), vec![], vec![]),
			(1u32.into(), vec![], vec![]),
			(2u32.into(), vec![], vec![]),
		];

		new_test_ext(parachains.clone()).execute_with(|| {
			run_to_block(2);
			// parachain 0 is self
			let contains_empty_trie_root = vec![(1.into(), [1; 32].into()), ((2.into(), EMPTY_TRIE_ROOT.into()))];
			let mut candidate = new_candidate_with_egress_roots(contains_empty_trie_root);

			make_attestations(&mut candidate);

			assert_noop!(
				Parachains::set_heads(Origin::NONE, vec![candidate.clone()]),
				Error::<Test>::EmptyTrieRoot
			);
		});
	}

	#[test]
	fn empty_trie_root_const_is_blake2_hashed_null_node() {
		let hashed_null_node = <NodeCodec<Blake2Hasher> as trie_db::NodeCodec>::hashed_null_node();
		assert_eq!(hashed_null_node, EMPTY_TRIE_ROOT.into())
	}
}<|MERGE_RESOLUTION|>--- conflicted
+++ resolved
@@ -1060,10 +1060,6 @@
 
 	parameter_types! {
 		pub const ExistentialDeposit: Balance = 0;
-<<<<<<< HEAD
-=======
-		pub const CreationFee: Balance = 0;
->>>>>>> 96a0c87d
 	}
 
 	impl balances::Trait for Test {
@@ -1073,12 +1069,7 @@
 		type Event = ();
 		type DustRemoval = ();
 		type ExistentialDeposit = ExistentialDeposit;
-<<<<<<< HEAD
 }
-=======
-		type CreationFee = CreationFee;
-	}
->>>>>>> 96a0c87d
 
 	pallet_staking_reward_curve::build! {
 		const REWARD_CURVE: PiecewiseLinear<'static> = curve!(
