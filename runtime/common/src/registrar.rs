// Copyright 2017-2020 Parity Technologies (UK) Ltd.
// This file is part of Polkadot.

// Polkadot is free software: you can redistribute it and/or modify
// it under the terms of the GNU General Public License as published by
// the Free Software Foundation, either version 3 of the License, or
// (at your option) any later version.

// Polkadot is distributed in the hope that it will be useful,
// but WITHOUT ANY WARRANTY; without even the implied warranty of
// MERCHANTABILITY or FITNESS FOR A PARTICULAR PURPOSE.  See the
// GNU General Public License for more details.

// You should have received a copy of the GNU General Public License
// along with Polkadot.  If not, see <http://www.gnu.org/licenses/>.

//! Module to handle which parachains/parathreads (collectively referred to as "paras") are
//! registered and which are scheduled. Doesn't manage any of the actual execution/validation logic
//! which is left to `parachains.rs`.

use rstd::{prelude::*, result};
#[cfg(any(feature = "std", test))]
use rstd::marker::PhantomData;
use codec::{Encode, Decode};

use sp_runtime::{
	transaction_validity::{TransactionValidityError, ValidTransaction, TransactionValidity},
	traits::{Hash as HashT, SignedExtension}
};

use frame_support::{
	decl_storage, decl_module, decl_event, decl_error, ensure,
	dispatch::{DispatchResult, IsSubType}, traits::{Get, Currency, ReservableCurrency},
	weights::{SimpleDispatchInfo, DispatchInfo},
};
use system::{self, ensure_root, ensure_signed};
use primitives::parachain::{
	Id as ParaId, CollatorId, Scheduling, LOWEST_USER_ID, SwapAux, Info as ParaInfo, ActiveParas,
	Retriable
};
use crate::parachains;
use sp_runtime::transaction_validity::InvalidTransaction;

/// Parachain registration API.
pub trait Registrar<AccountId> {
	/// Create a new unique parachain identity for later registration.
	fn new_id() -> ParaId;

	/// Register a parachain with given `code` and `initial_head_data`. `id` must not yet be registered or it will
	/// result in a error.
	fn register_para(
		id: ParaId,
		info: ParaInfo,
		code: Vec<u8>,
		initial_head_data: Vec<u8>,
	) -> DispatchResult;

	/// Deregister a parachain with given `id`. If `id` is not currently registered, an error is returned.
	fn deregister_para(id: ParaId) -> DispatchResult;
}

impl<T: Trait> Registrar<T::AccountId> for Module<T> {
	fn new_id() -> ParaId {
		<NextFreeId>::mutate(|n| { let r = *n; *n = ParaId::from(u32::from(*n) + 1); r })
	}

	fn register_para(
		id: ParaId,
		info: ParaInfo,
		code: Vec<u8>,
		initial_head_data: Vec<u8>,
	) -> DispatchResult {
		ensure!(!Paras::exists(id), Error::<T>::ParaAlreadyExists);
		if let Scheduling::Always = info.scheduling {
			Parachains::mutate(|parachains|
				match parachains.binary_search(&id) {
					Ok(_) => Err(Error::<T>::ParaAlreadyExists),
					Err(idx) => {
						parachains.insert(idx, id);
						Ok(())
					}
				}
			)?;
		}
		<parachains::Module<T>>::initialize_para(id, code, initial_head_data);
		Paras::insert(id, info);
		Ok(())
	}

	fn deregister_para(id: ParaId) -> DispatchResult {
		let info = Paras::take(id).ok_or(Error::<T>::InvalidChainId)?;
		if let Scheduling::Always = info.scheduling {
			Parachains::mutate(|parachains|
				parachains.binary_search(&id)
					.map(|index| parachains.remove(index))
					.map_err(|_| Error::<T>::InvalidChainId)
			)?;
		}
		<parachains::Module<T>>::cleanup_para(id);
		Paras::remove(id);
		Ok(())
	}
}

type BalanceOf<T> =
	<<T as Trait>::Currency as Currency<<T as system::Trait>::AccountId>>::Balance;

pub trait Trait: parachains::Trait {
	/// The overarching event type.
	type Event: From<Event> + Into<<Self as system::Trait>::Event>;

	/// The aggregated origin type must support the parachains origin. We require that we can
	/// infallibly convert between this origin and the system origin, but in reality, they're the
	/// same type, we just can't express that to the Rust type system without writing a `where`
	/// clause everywhere.
	type Origin: From<<Self as system::Trait>::Origin>
		+ Into<result::Result<parachains::Origin, <Self as Trait>::Origin>>;

	/// The system's currency for parathread payment.
	type Currency: ReservableCurrency<Self::AccountId>;

	/// The deposit to be paid to run a parathread.
	type ParathreadDeposit: Get<BalanceOf<Self>>;

	/// Handler for when two ParaIds are swapped.
	type SwapAux: SwapAux;

	/// The number of items in the parathread queue, aka the number of blocks in advance to schedule
	/// parachain execution.
	type QueueSize: Get<usize>;

	/// The number of rotations that you will have as grace if you miss a block.
	type MaxRetries: Get<u32>;
}

decl_storage! {
	trait Store for Module<T: Trait> as Registrar {
		// Vector of all parachain IDs, in ascending order.
		Parachains: Vec<ParaId>;

		/// The number of threads to schedule per block.
		ThreadCount: u32;

		/// An array of the queue of set of threads scheduled for the coming blocks; ordered by
		/// ascending para ID. There can be no duplicates of para ID in each list item.
		SelectedThreads: Vec<Vec<(ParaId, CollatorId)>>;

		/// Parathreads/chains scheduled for execution this block. If the collator ID is set, then
		/// a particular collator has already been chosen for the next block, and no other collator
		/// may provide the block. In this case we allow the possibility of the combination being
		/// retried in a later block, expressed by `Retriable`.
		///
		/// Ordered by ParaId.
		Active: Vec<(ParaId, Option<(CollatorId, Retriable)>)>;

		/// The next unused ParaId value. Start this high in order to keep low numbers for
		/// system-level chains.
		NextFreeId: ParaId = LOWEST_USER_ID;

		/// Pending swap operations.
		PendingSwap: map hasher(blake2_256) ParaId => Option<ParaId>;

		/// Map of all registered parathreads/chains.
		Paras get(paras): map hasher(blake2_256) ParaId => Option<ParaInfo>;

		/// The current queue for parathreads that should be retried.
		RetryQueue get(retry_queue): Vec<Vec<(ParaId, CollatorId)>>;

		/// Users who have paid a parathread's deposit
		Debtors: map hasher(blake2_256) ParaId => T::AccountId;
	}
	add_extra_genesis {
		config(parachains): Vec<(ParaId, Vec<u8>, Vec<u8>)>;
		config(_phdata): PhantomData<T>;
		build(build::<T>);
	}
}

#[cfg(feature = "std")]
fn build<T: Trait>(config: &GenesisConfig<T>) {
	use sp_runtime::traits::Zero;

	let mut p = config.parachains.clone();
	p.sort_unstable_by_key(|&(ref id, _, _)| *id);
	p.dedup_by_key(|&mut (ref id, _, _)| *id);

	let only_ids: Vec<ParaId> = p.iter().map(|&(ref id, _, _)| id).cloned().collect();

	Parachains::put(&only_ids);

	for (id, code, genesis) in p {
		Paras::insert(id, &primitives::parachain::PARACHAIN_INFO);
		// no ingress -- a chain cannot be routed to until it is live.
		<parachains::Code>::insert(&id, &code);
		<parachains::Heads>::insert(&id, &genesis);
		<parachains::Watermarks<T>>::insert(&id, T::BlockNumber::zero());
		// Save initial parachains in registrar
		Paras::insert(id, ParaInfo { scheduling: Scheduling::Always })
	}
}

/// Swap the existence of two items, provided by value, within an ordered list.
///
/// If neither item exists, or if both items exist this will do nothing. If exactly one of the
/// items exists, then it will be removed and the other inserted.
pub fn swap_ordered_existence<T: PartialOrd + Ord + Copy>(ids: &mut [T], one: T, other: T) {
	let maybe_one_pos = ids.binary_search(&one);
	let maybe_other_pos = ids.binary_search(&other);
	match (maybe_one_pos, maybe_other_pos) {
		(Ok(one_pos), Err(_)) => ids[one_pos] = other,
		(Err(_), Ok(other_pos)) => ids[other_pos] = one,
		_ => return,
	};
	ids.sort();
}

decl_error! {
	pub enum Error for Module<T: Trait> {
		/// Parachain already exists.
		ParaAlreadyExists,
		/// Invalid parachain ID.
		InvalidChainId,
		/// Invalid parathread ID.
		InvalidThreadId,
	}
}

decl_module! {
	/// Parachains module.
	pub struct Module<T: Trait> for enum Call where origin: <T as system::Trait>::Origin {
		type Error = Error<T>;

		fn deposit_event() = default;

		/// Register a parachain with given code.
		/// Fails if given ID is already used.
		#[weight = SimpleDispatchInfo::FixedOperational(5_000_000)]
		pub fn register_para(origin,
			#[compact] id: ParaId,
			info: ParaInfo,
			code: Vec<u8>,
			initial_head_data: Vec<u8>,
		) -> DispatchResult {
			ensure_root(origin)?;
			<Self as Registrar<T::AccountId>>::
				register_para(id, info, code, initial_head_data)
		}

		/// Deregister a parachain with given id
		#[weight = SimpleDispatchInfo::FixedOperational(10_000)]
		pub fn deregister_para(origin, #[compact] id: ParaId) -> DispatchResult {
			ensure_root(origin)?;
			<Self as Registrar<T::AccountId>>::deregister_para(id)
		}

		/// Reset the number of parathreads that can pay to be scheduled in a single block.
		///
		/// - `count`: The number of parathreads.
		///
		/// Must be called from Root origin.
		fn set_thread_count(origin, count: u32) {
			ensure_root(origin)?;
			ThreadCount::put(count);
		}

		/// Register a parathread for immediate use.
		///
		/// Must be sent from a Signed origin that is able to have ParathreadDeposit reserved.
		/// `code` and `initial_head_data` are used to initialize the parathread's state.
		fn register_parathread(origin,
			code: Vec<u8>,
			initial_head_data: Vec<u8>,
		) {
			let who = ensure_signed(origin)?;

			T::Currency::reserve(&who, T::ParathreadDeposit::get())?;

			let info = ParaInfo {
				scheduling: Scheduling::Dynamic,
			};
			let id = <Self as Registrar<T::AccountId>>::new_id();

			let _ = <Self as Registrar<T::AccountId>>::
				register_para(id, info, code, initial_head_data);

			<Debtors<T>>::insert(id, who);

			Self::deposit_event(Event::ParathreadRegistered(id));
		}

		/// Place a bid for a parathread to be progressed in the next block.
		///
		/// This is a kind of special transaction that should be heavily prioritized in the
		/// transaction pool according to the `value`; only `ThreadCount` of them may be presented
		/// in any single block.
		fn select_parathread(origin,
			#[compact] _id: ParaId,
			_collator: CollatorId,
			_head_hash: T::Hash,
		) {
			ensure_signed(origin)?;
			// Everything else is checked for in the transaction `SignedExtension`.
		}

		/// Deregister a parathread and retrieve the deposit.
		///
		/// Must be sent from a `Parachain` origin which is currently a parathread.
		///
		/// Ensure that before calling this that any funds you want emptied from the parathread's
		/// account is moved out; after this it will be impossible to retrieve them (without
		/// governance intervention).
		fn deregister_parathread(origin) {
			let id = parachains::ensure_parachain(<T as Trait>::Origin::from(origin))?;

			let info = Paras::get(id).ok_or(Error::<T>::InvalidChainId)?;
			if let Scheduling::Dynamic = info.scheduling {} else { Err(Error::<T>::InvalidThreadId)? }

			<Self as Registrar<T::AccountId>>::deregister_para(id)?;
			Self::force_unschedule(|i| i == id);

			let debtor = <Debtors<T>>::take(id);
			let _ = T::Currency::unreserve(&debtor, T::ParathreadDeposit::get());

			Self::deposit_event(Event::ParathreadRegistered(id));
		}

		/// Swap a parachain with another parachain or parathread. The origin must be a `Parachain`.
		/// The swap will happen only if there is already an opposite swap pending. If there is not,
		/// the swap will be stored in the pending swaps map, ready for a later confirmatory swap.
		///
		/// The `ParaId`s remain mapped to the same head data and code so external code can rely on
		/// `ParaId` to be a long-term identifier of a notional "parachain". However, their
		/// scheduling info (i.e. whether they're a parathread or parachain), auction information
		/// and the auction deposit are switched.
		fn swap(origin, #[compact] other: ParaId) {
			let id = parachains::ensure_parachain(<T as Trait>::Origin::from(origin))?;

			if PendingSwap::get(other) == Some(id) {
				// actually do the swap.
				T::SwapAux::ensure_can_swap(id, other)?;

				// Remove intention to swap.
				PendingSwap::remove(other);
				Self::force_unschedule(|i| i == id || i == other);
				Parachains::mutate(|ids| swap_ordered_existence(ids, id, other));
				Paras::mutate(id, |i|
					Paras::mutate(other, |j|
						rstd::mem::swap(i, j)
					)
				);

				<Debtors<T>>::mutate(id, |i|
					<Debtors<T>>::mutate(other, |j|
						rstd::mem::swap(i, j)
					)
				);
				let _ = T::SwapAux::on_swap(id, other);
			} else {
				PendingSwap::insert(id, other);
			}
		}

		/// Block initializer. Clears SelectedThreads and constructs/replaces Active.
		fn on_initialize() {
			let next_up = SelectedThreads::mutate(|t| {
				let r = if t.len() >= T::QueueSize::get() {
					// Take the first set of parathreads in queue
					t.remove(0)
				} else {
					vec![]
				};
				while t.len() < T::QueueSize::get() {
					t.push(vec![]);
				}
				r
			});
			// mutable so that we can replace with `None` if parathread appears in new schedule.
			let mut retrying = Self::take_next_retry();
			if let Some(((para, _), _)) = retrying {
				// this isn't really ideal: better would be if there were an earlier pass that set
				// retrying to the first item in the Missed queue that isn't already scheduled, but
				// this is potentially O(m*n) in terms of missed queue size and parathread pool size.
				if next_up.iter().any(|x| x.0 == para) {
					retrying = None
				}
			}

			let mut paras = Parachains::get().into_iter()
				.map(|id| (id, None))
				.chain(next_up.into_iter()
					.map(|(para, collator)|
						(para, Some((collator, Retriable::WithRetries(0))))
					)
				).chain(retrying.into_iter()
					.map(|((para, collator), retries)|
						(para, Some((collator, Retriable::WithRetries(retries + 1))))
					)
				).collect::<Vec<_>>();
			// for Rust's timsort algorithm, sorting a concatenation of two sorted ranges is near
			// O(N).
			paras.sort_by_key(|&(ref id, _)| *id);

			Active::put(paras);
		}

		fn on_finalize() {
			// a block without this will panic, but let's not panic here.
			if let Some(proceeded_vec) = parachains::DidUpdate::get() {
				// Active is sorted and DidUpdate is a sorted subset of its elements.
				//
				// We just go through the contents of active and find any items that don't appear in
				// DidUpdate *and* which are enabled for retry.
				let mut proceeded = proceeded_vec.into_iter();
				let mut i = proceeded.next();
				for sched in Active::get().into_iter() {
					match i {
						// Scheduled parachain proceeded properly. Move onto next item.
						Some(para) if para == sched.0 => i = proceeded.next(),
						// Scheduled `sched` missed their block.
						// Queue for retry if it's allowed.
						_ => if let (i, Some((c, Retriable::WithRetries(n)))) = sched {
							Self::retry_later((i, c), n)
						},
					}
				}
			}
		}
	}
}

decl_event!{
	pub enum Event {
		/// A parathread was registered; its new ID is supplied.
		ParathreadRegistered(ParaId),

		/// The parathread of the supplied ID was de-registered.
		ParathreadDeregistered(ParaId),
	}
}

impl<T: Trait> Module<T> {
        /// Ensures that the given `ParaId` corresponds to a registered parathread, and returns a descriptor if so.
	pub fn ensure_thread_id(id: ParaId) -> Option<ParaInfo> {
		Paras::get(id).and_then(|info| if let Scheduling::Dynamic = info.scheduling {
			Some(info)
		} else {
			None
		})
	}

	fn retry_later(sched: (ParaId, CollatorId), retries: u32) {
		if retries < T::MaxRetries::get() {
			RetryQueue::mutate(|q| {
				q.resize(T::MaxRetries::get() as usize, vec![]);
				q[retries as usize].push(sched);
			});
		}
	}

	fn take_next_retry() -> Option<((ParaId, CollatorId), u32)> {
		RetryQueue::mutate(|q| {
			for (i, q) in q.iter_mut().enumerate() {
				if !q.is_empty() {
					return Some((q.remove(0), i as u32));
				}
			}
			None
		})
	}

	/// Forcibly remove the threads matching `m` from all current and future scheduling.
	fn force_unschedule(m: impl Fn(ParaId) -> bool) {
		RetryQueue::mutate(|qs| for q in qs.iter_mut() {
			q.retain(|i| !m(i.0))
		});
		SelectedThreads::mutate(|qs| for q in qs.iter_mut() {
			q.retain(|i| !m(i.0))
		});
		Active::mutate(|a| for i in a.iter_mut() {
			if m(i.0) {
				if let Some((_, ref mut r)) = i.1 {
					*r = Retriable::Never;
				}
			}
		});
	}
}

impl<T: Trait> ActiveParas for Module<T> {
	fn active_paras() -> Vec<(ParaId, Option<(CollatorId, Retriable)>)> {
		Active::get()
	}
}

/// Ensure that parathread selections happen prioritized by fees.
#[derive(Encode, Decode, Clone, Eq, PartialEq)]
pub struct LimitParathreadCommits<T: Trait + Send + Sync>(rstd::marker::PhantomData<T>) where
	<T as system::Trait>::Call: IsSubType<Module<T>, T>;

impl<T: Trait + Send + Sync> rstd::fmt::Debug for LimitParathreadCommits<T> where
	<T as system::Trait>::Call: IsSubType<Module<T>, T>
{
	fn fmt(&self, f: &mut rstd::fmt::Formatter) -> rstd::fmt::Result {
		write!(f, "LimitParathreadCommits<T>")
	}
}

/// Custom validity errors used in Polkadot while validating transactions.
#[repr(u8)]
pub enum ValidityError {
	/// Parathread ID has already been submitted for this block.
	Duplicate = 0,
	/// Parathread ID does not identify a parathread.
	InvalidId = 1,
}

impl<T: Trait + Send + Sync> SignedExtension for LimitParathreadCommits<T> where
	<T as system::Trait>::Call: IsSubType<Module<T>, T>
{
	const IDENTIFIER: &'static str = "LimitParathreadCommits";
	type AccountId = T::AccountId;
	type Call = <T as system::Trait>::Call;
	type AdditionalSigned = ();
	type Pre = ();
	type DispatchInfo = DispatchInfo;

	fn additional_signed(&self)
		-> rstd::result::Result<Self::AdditionalSigned, TransactionValidityError>
	{
		Ok(())
	}

	fn validate(
		&self,
		_who: &Self::AccountId,
		call: &Self::Call,
		_info: DispatchInfo,
		_len: usize,
	) -> TransactionValidity {
		let mut r = ValidTransaction::default();
		if let Some(local_call) = call.is_sub_type() {
			if let Call::select_parathread(id, collator, hash) = local_call {
				// ensure that the para ID is actually a parathread.
				let e = TransactionValidityError::from(InvalidTransaction::Custom(ValidityError::InvalidId as u8));
				<Module<T>>::ensure_thread_id(*id).ok_or(e)?;

				// ensure that we haven't already had a full complement of selected parathreads.
				let mut upcoming_selected_threads = SelectedThreads::get();
				if upcoming_selected_threads.is_empty() {
					upcoming_selected_threads.push(vec![]);
				}
				let i = upcoming_selected_threads.len() - 1;
				let selected_threads = &mut upcoming_selected_threads[i];
				let thread_count = ThreadCount::get() as usize;
				ensure!(
					selected_threads.len() < thread_count,
					InvalidTransaction::ExhaustsResources,
				);

				// ensure that this is not selecting a duplicate parathread ID
				let e = TransactionValidityError::from(InvalidTransaction::Custom(ValidityError::Duplicate as u8));
				let pos = selected_threads
					.binary_search_by(|&(ref other_id, _)| other_id.cmp(id))
					.err()
					.ok_or(e)?;

				// ensure that this is a live bid (i.e. that the thread's chain head matches)
				let e = TransactionValidityError::from(InvalidTransaction::Custom(ValidityError::InvalidId as u8));
				let head = <parachains::Module<T>>::parachain_head(id).ok_or(e)?;
				let actual = T::Hashing::hash(&head);
				ensure!(&actual == hash, InvalidTransaction::Stale);

				// updated the selected threads.
				selected_threads.insert(pos, (*id, collator.clone()));
				rstd::mem::drop(selected_threads);
				SelectedThreads::put(upcoming_selected_threads);

				// provides the state-transition for this head-data-hash; this should cue the pool
				// to throw out competing transactions with lesser fees.
				r.provides = vec![hash.encode()];
			}
		}
		Ok(r)
	}
}

#[cfg(test)]
mod tests {
	use super::*;
	use bitvec::vec::BitVec;
	use sp_io::TestExternalities;
	use sp_core::{H256, Pair};
	use sp_runtime::{
		traits::{
			BlakeTwo256, IdentityLookup, OnInitialize, OnFinalize, Dispatchable,
			AccountIdConversion,
		}, testing::{UintAuthorityId, Header}, Perbill
	};
	use primitives::{
		parachain::{
			ValidatorId, Info as ParaInfo, Scheduling, LOWEST_USER_ID, AttestedCandidate,
			CandidateReceipt, HeadData, ValidityAttestation, Statement, Chain, CollatorPair,
		},
		Balance, BlockNumber,
	};
	use frame_support::{
		impl_outer_origin, impl_outer_dispatch, assert_ok, parameter_types, assert_noop,
	};
	use keyring::Sr25519Keyring;

	use crate::parachains;
	use crate::slots;
	use crate::attestations;

	impl_outer_origin! {
		pub enum Origin for Test {
			parachains,
		}
	}

	impl_outer_dispatch! {
		pub enum Call for Test where origin: Origin {
			parachains::Parachains,
			registrar::Registrar,
		}
	}

	#[derive(Clone, Eq, PartialEq)]
	pub struct Test;
	parameter_types! {
		pub const BlockHashCount: u32 = 250;
		pub const MaximumBlockWeight: u32 = 4 * 1024 * 1024;
		pub const MaximumBlockLength: u32 = 4 * 1024 * 1024;
		pub const AvailableBlockRatio: Perbill = Perbill::from_percent(75);
	}
	impl system::Trait for Test {
		type Origin = Origin;
		type Call = Call;
		type Index = u64;
		type BlockNumber = u64;
		type Hash = H256;
		type Hashing = BlakeTwo256;
		type AccountId = u64;
		type Lookup = IdentityLookup<u64>;
		type Header = Header;
		type Event = ();
		type BlockHashCount = BlockHashCount;
		type MaximumBlockWeight = MaximumBlockWeight;
		type MaximumBlockLength = MaximumBlockLength;
		type AvailableBlockRatio = AvailableBlockRatio;
		type Version = ();
		type ModuleToIndex = ();
		type AccountData = pallet_balances::AccountData<u64>;
		type OnNewAccount = ();
		type OnReapAccount = Balances;
	}

	parameter_types! {
		pub const ExistentialDeposit: Balance = 0;
<<<<<<< HEAD
	}

	impl balances::Trait for Test {
=======
		pub const CreationFee: Balance = 0;
	}

	impl balances::Trait for Test {
		type OnNewAccount = ();
		type OnReapAccount = System;
>>>>>>> 1d21f773
		type Balance = Balance;
		type Event = ();
		type DustRemoval = ();
		type ExistentialDeposit = ExistentialDeposit;
<<<<<<< HEAD
}
=======
		type TransferPayment = ();
		type CreationFee = CreationFee;
	}
>>>>>>> 1d21f773

	parameter_types!{
		pub const LeasePeriod: u64 = 10;
		pub const EndingPeriod: u64 = 3;
	}

	impl slots::Trait for Test {
		type Event = ();
		type Currency = balances::Module<Test>;
		type Parachains = Registrar;
		type EndingPeriod = EndingPeriod;
		type LeasePeriod = LeasePeriod;
		type Randomness = RandomnessCollectiveFlip;
	}

	parameter_types!{
		pub const AttestationPeriod: BlockNumber = 100;
	}

	impl attestations::Trait for Test {
		type AttestationPeriod = AttestationPeriod;
		type ValidatorIdentities = parachains::ValidatorIdentities<Test>;
		type RewardAttestation = ();
	}

	parameter_types! {
		pub const Period: BlockNumber = 1;
		pub const Offset: BlockNumber = 0;
		pub const DisabledValidatorsThreshold: Perbill = Perbill::from_percent(17);
	}

	impl session::Trait for Test {
		type SessionManager = ();
		type Keys = UintAuthorityId;
		type ShouldEndSession = session::PeriodicSessions<Period, Offset>;
		type SessionHandler = session::TestSessionHandler;
		type Event = ();
		type ValidatorId = u64;
		type ValidatorIdOf = ();
		type DisabledValidatorsThreshold = DisabledValidatorsThreshold;
	}

	impl parachains::Trait for Test {
		type Origin = Origin;
		type Call = Call;
		type ParachainCurrency = balances::Module<Test>;
		type ActiveParachains = Registrar;
		type Registrar = Registrar;
		type Randomness = RandomnessCollectiveFlip;
	}

	parameter_types! {
		pub const ParathreadDeposit: Balance = 10;
		pub const QueueSize: usize = 2;
		pub const MaxRetries: u32 = 3;
	}

	impl Trait for Test {
		type Event = ();
		type Origin = Origin;
		type Currency = balances::Module<Test>;
		type ParathreadDeposit = ParathreadDeposit;
		type SwapAux = slots::Module<Test>;
		type QueueSize = QueueSize;
		type MaxRetries = MaxRetries;
	}

	type Balances = balances::Module<Test>;
	type Parachains = parachains::Module<Test>;
	type System = system::Module<Test>;
	type Slots = slots::Module<Test>;
	type Registrar = Module<Test>;
	type RandomnessCollectiveFlip = randomness_collective_flip::Module<Test>;

	const AUTHORITY_KEYS: [Sr25519Keyring; 8] = [
		Sr25519Keyring::Alice,
		Sr25519Keyring::Bob,
		Sr25519Keyring::Charlie,
		Sr25519Keyring::Dave,
		Sr25519Keyring::Eve,
		Sr25519Keyring::Ferdie,
		Sr25519Keyring::One,
		Sr25519Keyring::Two,
	];

	fn new_test_ext(parachains: Vec<(ParaId, Vec<u8>, Vec<u8>)>) -> TestExternalities {
		let mut t = system::GenesisConfig::default().build_storage::<Test>().unwrap();

		let authority_keys = [
			Sr25519Keyring::Alice,
			Sr25519Keyring::Bob,
			Sr25519Keyring::Charlie,
			Sr25519Keyring::Dave,
			Sr25519Keyring::Eve,
			Sr25519Keyring::Ferdie,
			Sr25519Keyring::One,
			Sr25519Keyring::Two,
		];

		// stashes are the index.
		let session_keys: Vec<_> = authority_keys.iter().enumerate()
			.map(|(i, _k)| (i as u64, UintAuthorityId(i as u64)))
			.collect();

		let authorities: Vec<_> = authority_keys.iter().map(|k| ValidatorId::from(k.public())).collect();

		let balances: Vec<_> = (0..authority_keys.len()).map(|i| (i as u64, 10_000_000)).collect();

		parachains::GenesisConfig {
			authorities: authorities.clone(),
		}.assimilate_storage::<Test>(&mut t).unwrap();

		GenesisConfig::<Test> {
			parachains,
			_phdata: Default::default(),
		}.assimilate_storage(&mut t).unwrap();

		session::GenesisConfig::<Test> {
			keys: session_keys,
		}.assimilate_storage(&mut t).unwrap();

		balances::GenesisConfig::<Test> {
			balances,
		}.assimilate_storage(&mut t).unwrap();

		t.into()
	}

	fn init_block() {
		println!("Initializing {}", System::block_number());
		System::on_initialize(System::block_number());
		Registrar::on_initialize(System::block_number());
		Parachains::on_initialize(System::block_number());
		Slots::on_initialize(System::block_number());
	}

	fn run_to_block(n: u64) {
		println!("Running until block {}", n);
		while System::block_number() < n {
			if System::block_number() > 1 {
				println!("Finalizing {}", System::block_number());
				if !parachains::DidUpdate::exists() {
					println!("Null heads update");
					assert_ok!(Parachains::set_heads(system::RawOrigin::None.into(), vec![]));
				}
				Slots::on_finalize(System::block_number());
				Parachains::on_finalize(System::block_number());
				Registrar::on_finalize(System::block_number());
				System::on_finalize(System::block_number());
			}
			System::set_block_number(System::block_number() + 1);
			init_block();
		}
	}

	fn schedule_thread(id: ParaId, head_data: &[u8], col: &CollatorId) {
		let tx: LimitParathreadCommits<Test> = LimitParathreadCommits(Default::default());
		let hdh = BlakeTwo256::hash(head_data);
		let inner_call = super::Call::select_parathread(id, col.clone(), hdh);
		let call = Call::Registrar(inner_call);
		let origin = 4u64;
		assert!(tx.validate(&origin, &call, Default::default(), 0).is_ok());
		assert_ok!(call.dispatch(Origin::signed(origin)));
	}

	fn user_id(i: u32) -> ParaId {
		LOWEST_USER_ID + i
	}

	fn attest(id: ParaId, collator: &CollatorPair, head_data: &[u8], parent_head: &[u8], block_data: &[u8]) -> AttestedCandidate {
		let block_data_hash = BlakeTwo256::hash(block_data);
		let candidate = CandidateReceipt {
			parachain_index: id,
			collator: collator.public(),
			signature: block_data_hash.using_encoded(|d| collator.sign(d)),
			head_data: HeadData(head_data.to_vec()),
			parent_head: HeadData(parent_head.to_vec()),
			egress_queue_roots: vec![],
			fees: 0,
			block_data_hash,
			upward_messages: vec![],
			erasure_root: [1; 32].into(),
		};
		let payload = (Statement::Valid(candidate.hash()), System::parent_hash()).encode();
		let roster = Parachains::calculate_duty_roster().0.validator_duty;
		AttestedCandidate {
			candidate,
			validity_votes: AUTHORITY_KEYS.iter()
				.enumerate()
				.filter(|(i, _)| roster[*i] == Chain::Parachain(id))
				.map(|(_, k)| k.sign(&payload).into())
				.map(ValidityAttestation::Explicit)
				.collect(),
			validator_indices: roster.iter()
				.map(|i| i == &Chain::Parachain(id))
				.collect::<BitVec::<_, _>>(),
		}
	}

	#[test]
	fn basic_setup_works() {
		new_test_ext(vec![]).execute_with(|| {
			assert_eq!(super::Parachains::get(), vec![]);
			assert_eq!(ThreadCount::get(), 0);
			assert_eq!(Active::get(), vec![]);
			assert_eq!(NextFreeId::get(), LOWEST_USER_ID);
			assert_eq!(PendingSwap::get(&ParaId::from(0u32)), None);
			assert_eq!(Paras::get(&ParaId::from(0u32)), None);
		});
	}

	#[test]
	fn genesis_registration_works() {
		let parachains = vec![
			(5u32.into(), vec![1,2,3], vec![1]),
			(100u32.into(), vec![4,5,6], vec![2,]),
		];

		new_test_ext(parachains).execute_with(|| {
			// Need to trigger on_initialize
			run_to_block(2);
			// Genesis registration works
			assert_eq!(Registrar::active_paras(), vec![(5u32.into(), None), (100u32.into(), None)]);
			assert_eq!(
				Registrar::paras(&ParaId::from(5u32)),
				Some(ParaInfo { scheduling: Scheduling::Always }),
			);
			assert_eq!(
				Registrar::paras(&ParaId::from(100u32)),
				Some(ParaInfo { scheduling: Scheduling::Always }),
			);
			assert_eq!(Parachains::parachain_code(&ParaId::from(5u32)), Some(vec![1, 2, 3]));
			assert_eq!(Parachains::parachain_code(&ParaId::from(100u32)), Some(vec![4, 5, 6]));
		});
	}

	#[test]
	fn swap_chain_and_thread_works() {
		new_test_ext(vec![]).execute_with(|| {
			assert_ok!(Registrar::set_thread_count(Origin::ROOT, 1));

			// Need to trigger on_initialize
			run_to_block(2);

			// Register a new parathread
			assert_ok!(Registrar::register_parathread(
				Origin::signed(1u64),
				vec![1; 3],
				vec![1; 3],
			));

			// Lease out a new parachain
			assert_ok!(Slots::new_auction(Origin::ROOT, 5, 1));
			assert_ok!(Slots::bid(Origin::signed(1), 0, 1, 1, 4, 1));

			run_to_block(9);
			// Ensure that the thread is scheduled around the swap time.
			let col = Sr25519Keyring::One.public().into();
			schedule_thread(user_id(0), &[1; 3], &col);

			run_to_block(10);
			let h = BlakeTwo256::hash(&[2u8; 3]);
			assert_ok!(Slots::fix_deploy_data(Origin::signed(1), 0, user_id(1), h, vec![2; 3]));
			assert_ok!(Slots::elaborate_deploy_data(Origin::signed(0), user_id(1), vec![2; 3]));
			assert_ok!(Slots::set_offboarding(Origin::signed(user_id(1).into_account()), 1));

			run_to_block(11);
			// should be one active parachain and one active parathread.
			assert_eq!(Registrar::active_paras(), vec![
				(user_id(0), Some((col.clone(), Retriable::WithRetries(0)))),
				(user_id(1), None),
			]);

			// One half of the swap call does not actually trigger the swap.
			assert_ok!(Registrar::swap(parachains::Origin::Parachain(user_id(0)).into(), user_id(1)));

			// Nothing changes from what was originally registered
			assert_eq!(Registrar::paras(&user_id(0)), Some(ParaInfo { scheduling: Scheduling::Dynamic }));
			assert_eq!(Registrar::paras(&user_id(1)), Some(ParaInfo { scheduling: Scheduling::Always }));
			assert_eq!(super::Parachains::get(), vec![user_id(1)]);
			assert_eq!(Slots::managed_ids(), vec![user_id(1)]);
			assert_eq!(Slots::deposits(user_id(1)), vec![1; 3]);
			assert_eq!(Slots::offboarding(user_id(1)), 1);
			assert_eq!(Parachains::parachain_code(&user_id(0)), Some(vec![1u8; 3]));
			assert_eq!(Parachains::parachain_head(&user_id(0)), Some(vec![1u8; 3]));
			assert_eq!(Parachains::parachain_code(&user_id(1)), Some(vec![2u8; 3]));
			assert_eq!(Parachains::parachain_head(&user_id(1)), Some(vec![2u8; 3]));
			// Intention to swap is added
			assert_eq!(PendingSwap::get(user_id(0)), Some(user_id(1)));

			// Intention to swap is reciprocated, swap actually happens
			assert_ok!(Registrar::swap(parachains::Origin::Parachain(user_id(1)).into(), user_id(0)));

			assert_eq!(Registrar::paras(&user_id(0)), Some(ParaInfo { scheduling: Scheduling::Always }));
			assert_eq!(Registrar::paras(&user_id(1)), Some(ParaInfo { scheduling: Scheduling::Dynamic }));
			assert_eq!(super::Parachains::get(), vec![user_id(0)]);
			assert_eq!(Slots::managed_ids(), vec![user_id(0)]);
			assert_eq!(Slots::deposits(user_id(0)), vec![1; 3]);
			assert_eq!(Slots::offboarding(user_id(0)), 1);
			assert_eq!(Parachains::parachain_code(&user_id(0)), Some(vec![1u8; 3]));
			assert_eq!(Parachains::parachain_head(&user_id(0)), Some(vec![1u8; 3]));
			assert_eq!(Parachains::parachain_code(&user_id(1)), Some(vec![2u8; 3]));
			assert_eq!(Parachains::parachain_head(&user_id(1)), Some(vec![2u8; 3]));

			// Intention to swap is no longer present
			assert_eq!(PendingSwap::get(user_id(0)), None);
			assert_eq!(PendingSwap::get(user_id(1)), None);

			run_to_block(12);
			// thread should not be queued or scheduled any more, even though it would otherwise be
			// being retried..
			assert_eq!(Registrar::active_paras(), vec![(user_id(0), None)]);
		});
	}

	#[test]
	fn swap_handles_funds_correctly() {
		new_test_ext(vec![]).execute_with(|| {
			assert_ok!(Registrar::set_thread_count(Origin::ROOT, 1));

			// Need to trigger on_initialize
			run_to_block(2);

			let initial_1_balance = Balances::free_balance(1);
			let initial_2_balance = Balances::free_balance(2);

			// User 1 register a new parathread
			assert_ok!(Registrar::register_parathread(
				Origin::signed(1),
				vec![1; 3],
				vec![1; 3],
			));

			// User 2 leases out a new parachain
			assert_ok!(Slots::new_auction(Origin::ROOT, 5, 1));
			assert_ok!(Slots::bid(Origin::signed(2), 0, 1, 1, 4, 1));

			run_to_block(9);

			// Swap the parachain and parathread
			assert_ok!(Registrar::swap(parachains::Origin::Parachain(user_id(0)).into(), user_id(1)));
			assert_ok!(Registrar::swap(parachains::Origin::Parachain(user_id(1)).into(), user_id(0)));

			// Deregister the parathread that was originally a parachain
			assert_ok!(Registrar::deregister_parathread(parachains::Origin::Parachain(user_id(1)).into()));

			// Go past when a parachain loses its slot
			run_to_block(50);

			// Funds are correctly returned
			assert_eq!(Balances::free_balance(1), initial_1_balance);
			assert_eq!(Balances::free_balance(2), initial_2_balance);
		});
	}

	#[test]
	fn register_deregister_chains_works() {
		let parachains = vec![
			(1u32.into(), vec![1; 3], vec![1; 3]),
		];

		new_test_ext(parachains).execute_with(|| {
			// Need to trigger on_initialize
			run_to_block(2);

			// Genesis registration works
			assert_eq!(Registrar::active_paras(), vec![(1u32.into(), None)]);
			assert_eq!(
				Registrar::paras(&ParaId::from(1u32)),
				Some(ParaInfo { scheduling: Scheduling::Always })
			);
			assert_eq!(Parachains::parachain_code(&ParaId::from(1u32)), Some(vec![1; 3]));

			// Register a new parachain
			assert_ok!(Registrar::register_para(
				Origin::ROOT,
				2u32.into(),
				ParaInfo { scheduling: Scheduling::Always },
				vec![2; 3],
				vec![2; 3],
			));

			let orig_bal = Balances::free_balance(&3u64);
			// Register a new parathread
			assert_ok!(Registrar::register_parathread(
				Origin::signed(3u64),
				vec![3; 3],
				vec![3; 3],
			));
			// deposit should be taken (reserved)
			assert_eq!(Balances::free_balance(3u64) + ParathreadDeposit::get(), orig_bal);
			assert_eq!(Balances::reserved_balance(3u64), ParathreadDeposit::get());

			run_to_block(3);

			// New paras are registered
			assert_eq!(Registrar::active_paras(), vec![(1u32.into(), None), (2u32.into(), None)]);
			assert_eq!(
				Registrar::paras(&ParaId::from(2u32)),
				Some(ParaInfo { scheduling: Scheduling::Always })
			);
			assert_eq!(
				Registrar::paras(&user_id(0)),
				Some(ParaInfo { scheduling: Scheduling::Dynamic })
			);
			assert_eq!(Parachains::parachain_code(&ParaId::from(2u32)), Some(vec![2; 3]));
			assert_eq!(Parachains::parachain_code(&user_id(0)), Some(vec![3; 3]));

			assert_ok!(Registrar::deregister_para(Origin::ROOT, 2u32.into()));
			assert_ok!(Registrar::deregister_parathread(
				parachains::Origin::Parachain(user_id(0)).into()
			));
			// reserved balance should be returned.
			assert_eq!(Balances::free_balance(3u64), orig_bal);
			assert_eq!(Balances::reserved_balance(3u64), 0);

			run_to_block(4);

			assert_eq!(Registrar::active_paras(), vec![(1u32.into(), None)]);
			assert_eq!(Registrar::paras(&ParaId::from(2u32)), None);
			assert_eq!(Parachains::parachain_code(&ParaId::from(2u32)), None);
			assert_eq!(Registrar::paras(&user_id(0)), None);
			assert_eq!(Parachains::parachain_code(&user_id(0)), None);
		});
	}

	#[test]
	fn parathread_scheduling_works() {
		new_test_ext(vec![]).execute_with(|| {
			assert_ok!(Registrar::set_thread_count(Origin::ROOT, 1));

			run_to_block(2);

			// Register a new parathread
			assert_ok!(Registrar::register_parathread(
				Origin::signed(3u64),
				vec![3; 3],
				vec![3; 3],
			));

			run_to_block(3);

			// transaction submitted to get parathread progressed.
			let col = Sr25519Keyring::One.public().into();
			schedule_thread(user_id(0), &[3; 3], &col);

			run_to_block(5);
			assert_eq!(Registrar::active_paras(), vec![
				(user_id(0), Some((col.clone(), Retriable::WithRetries(0))))
			]);
			assert_ok!(Parachains::set_heads(Origin::NONE, vec![
				attest(user_id(0), &Sr25519Keyring::One.pair().into(), &[3; 3], &[3; 3], &[0; 0])
			]));

			run_to_block(6);
			// at next block, it shouldn't be retried.
			assert_eq!(Registrar::active_paras(), vec![]);
		});
	}

	#[test]
	fn removing_scheduled_parathread_works() {
		new_test_ext(vec![]).execute_with(|| {
			assert_ok!(Registrar::set_thread_count(Origin::ROOT, 1));

			run_to_block(2);

			// Register some parathreads.
			assert_ok!(Registrar::register_parathread(Origin::signed(3), vec![3; 3], vec![3; 3]));

			run_to_block(3);
			// transaction submitted to get parathread progressed.
			let col = Sr25519Keyring::One.public().into();
			schedule_thread(user_id(0), &[3; 3], &col);

			// now we remove the parathread
			assert_ok!(Registrar::deregister_parathread(
				parachains::Origin::Parachain(user_id(0)).into()
			));

			run_to_block(5);
			assert_eq!(Registrar::active_paras(), vec![]);  // should not be scheduled.

			assert_ok!(Registrar::register_parathread(Origin::signed(3), vec![4; 3], vec![4; 3]));

			run_to_block(6);
			// transaction submitted to get parathread progressed.
			schedule_thread(user_id(1), &[4; 3], &col);

			run_to_block(9);
			// thread's slot was missed and is now being re-scheduled.

			assert_ok!(Registrar::deregister_parathread(
				parachains::Origin::Parachain(user_id(1)).into()
			));

			run_to_block(10);
			// thread's rescheduled slot was missed, but should not be reschedule since it was
			// removed.
			assert_eq!(Registrar::active_paras(), vec![]);  // should not be scheduled.
		});
	}

	#[test]
	fn parathread_rescheduling_works() {
		new_test_ext(vec![]).execute_with(|| {
			assert_ok!(Registrar::set_thread_count(Origin::ROOT, 1));

			run_to_block(2);

			// Register some parathreads.
			assert_ok!(Registrar::register_parathread(Origin::signed(3), vec![3; 3], vec![3; 3]));
			assert_ok!(Registrar::register_parathread(Origin::signed(4), vec![4; 3], vec![4; 3]));
			assert_ok!(Registrar::register_parathread(Origin::signed(5), vec![5; 3], vec![5; 3]));

			run_to_block(3);

			// transaction submitted to get parathread progressed.
			let col = Sr25519Keyring::One.public().into();
			schedule_thread(user_id(0), &[3; 3], &col);

			// 4x: the initial time it was scheduled, plus 3 retries.
			for n in 5..9 {
				run_to_block(n);
				assert_eq!(Registrar::active_paras(), vec![
					(user_id(0), Some((col.clone(), Retriable::WithRetries((n - 5) as u32))))
				]);
			}

			// missed too many times. dropped.
			run_to_block(9);
			assert_eq!(Registrar::active_paras(), vec![]);

			// schedule and miss all 3 and check that they go through the queueing system ok.
			assert_ok!(Registrar::set_thread_count(Origin::ROOT, 2));
			schedule_thread(user_id(0), &[3; 3], &col);
			schedule_thread(user_id(1), &[4; 3], &col);

			run_to_block(10);
			schedule_thread(user_id(2), &[5; 3], &col);

			// 0 and 1 scheduled as normal.
			run_to_block(11);
			assert_eq!(Registrar::active_paras(), vec![
				(user_id(0), Some((col.clone(), Retriable::WithRetries(0)))),
				(user_id(1), Some((col.clone(), Retriable::WithRetries(0))))
			]);

			// 2 scheduled, 0 retried
			run_to_block(12);
			assert_eq!(Registrar::active_paras(), vec![
				(user_id(0), Some((col.clone(), Retriable::WithRetries(1)))),
				(user_id(2), Some((col.clone(), Retriable::WithRetries(0)))),
			]);

			// 1 retried
			run_to_block(13);
			assert_eq!(Registrar::active_paras(), vec![
				(user_id(1), Some((col.clone(), Retriable::WithRetries(1))))
			]);

			// 2 retried
			run_to_block(14);
			assert_eq!(Registrar::active_paras(), vec![
				(user_id(2), Some((col.clone(), Retriable::WithRetries(1))))
			]);

			run_to_block(15);
			assert_eq!(Registrar::active_paras(), vec![
				(user_id(0), Some((col.clone(), Retriable::WithRetries(2))))
			]);

			run_to_block(16);
			assert_eq!(Registrar::active_paras(), vec![
				(user_id(1), Some((col.clone(), Retriable::WithRetries(2))))
			]);

			run_to_block(17);
			assert_eq!(Registrar::active_paras(), vec![
				(user_id(2), Some((col.clone(), Retriable::WithRetries(2))))
			]);
		});
	}

	#[test]
	fn parathread_auction_handles_basic_errors() {
		new_test_ext(vec![]).execute_with(|| {
			run_to_block(2);
			let o = Origin::signed(0);
			assert_ok!(Registrar::register_parathread(o, vec![7, 8, 9], vec![1, 1, 1]));

			run_to_block(3);
			assert_eq!(
				Registrar::paras(&user_id(0)),
				Some(ParaInfo { scheduling: Scheduling::Dynamic })
			);

			let good_para_id = user_id(0);
			let bad_para_id = user_id(1);
			let bad_head_hash = <Test as system::Trait>::Hashing::hash(&vec![1, 2, 1]);
			let good_head_hash = <Test as system::Trait>::Hashing::hash(&vec![1, 1, 1]);
			let info = DispatchInfo::default();

			// Allow for threads
			assert_ok!(Registrar::set_thread_count(Origin::ROOT, 10));

			// Bad parathread id
			let col = CollatorId::default();
			let inner = super::Call::select_parathread(bad_para_id, col.clone(), good_head_hash);
			let call = Call::Registrar(inner);
			assert!(
				LimitParathreadCommits::<Test>(std::marker::PhantomData)
					.validate(&0, &call, info, 0).is_err()
			);

			// Bad head data
			let inner = super::Call::select_parathread(good_para_id, col.clone(), bad_head_hash);
			let call = Call::Registrar(inner);
			assert!(
				LimitParathreadCommits::<Test>(std::marker::PhantomData)
					.validate(&0, &call, info, 0).is_err()
			);

			// No duplicates
			let inner = super::Call::select_parathread(good_para_id, col.clone(), good_head_hash);
			let call = Call::Registrar(inner);
			assert!(
				LimitParathreadCommits::<Test>(std::marker::PhantomData)
					.validate(&0, &call, info, 0).is_ok()
			);
			assert!(
				LimitParathreadCommits::<Test>(std::marker::PhantomData)
					.validate(&0, &call, info, 0).is_err()
			);
		});
	}

	#[test]
	fn parathread_auction_works() {
		new_test_ext(vec![]).execute_with(|| {
			run_to_block(2);
			// Register 5 parathreads
			for x in 0..5 {
				let o = Origin::signed(x as u64);
				assert_ok!(Registrar::register_parathread(o, vec![x; 3], vec![x; 3]));
			}

			run_to_block(3);

			for x in 0..5 {
				assert_eq!(
					Registrar::paras(&user_id(x)),
					Some(ParaInfo { scheduling: Scheduling::Dynamic })
				);
			}

			// Only 3 slots available... who will win??
			assert_ok!(Registrar::set_thread_count(Origin::ROOT, 3));

			// Everyone wants a thread
			for x in 0..5 {
				let para_id = user_id(x as u32);
				let collator_id = CollatorId::default();
				let head_hash = <Test as system::Trait>::Hashing::hash(&vec![x; 3]);
				let inner = super::Call::select_parathread(para_id, collator_id, head_hash);
				let call = Call::Registrar(inner);
				let info = DispatchInfo::default();

				// First 3 transactions win a slot
				if x < 3 {
					assert!(
						LimitParathreadCommits::<Test>(std::marker::PhantomData)
							.validate(&0, &call, info, 0)
							.is_ok()
					);
				} else {
					// All others lose
					assert_noop!(
						LimitParathreadCommits::<Test>(std::marker::PhantomData)
							.validate(&0, &call, info, 0),
						InvalidTransaction::ExhaustsResources,
					);
				}
			}

			// 3 Threads are selected
			assert_eq!(
				SelectedThreads::get()[1],
				vec![
					(user_id(0), CollatorId::default()),
					(user_id(1), CollatorId::default()),
					(user_id(2), CollatorId::default()),
				]
			);

			// Assuming Queue Size is 2
			assert_eq!(<Test as self::Trait>::QueueSize::get(), 2);

			// 2 blocks later
			run_to_block(5);
			// Threads left queue
			assert_eq!(SelectedThreads::get()[0], vec![]);
			// Threads are active
			assert_eq!(
				Registrar::active_paras(),
				vec![
					(user_id(0), Some((CollatorId::default(), Retriable::WithRetries(0)))),
					(user_id(1), Some((CollatorId::default(), Retriable::WithRetries(0)))),
					(user_id(2), Some((CollatorId::default(), Retriable::WithRetries(0)))),
				]
			);
		});
	}
}<|MERGE_RESOLUTION|>--- conflicted
+++ resolved
@@ -657,29 +657,15 @@
 
 	parameter_types! {
 		pub const ExistentialDeposit: Balance = 0;
-<<<<<<< HEAD
 	}
 
 	impl balances::Trait for Test {
-=======
-		pub const CreationFee: Balance = 0;
-	}
-
-	impl balances::Trait for Test {
-		type OnNewAccount = ();
-		type OnReapAccount = System;
->>>>>>> 1d21f773
 		type Balance = Balance;
 		type Event = ();
 		type DustRemoval = ();
 		type ExistentialDeposit = ExistentialDeposit;
-<<<<<<< HEAD
-}
-=======
-		type TransferPayment = ();
-		type CreationFee = CreationFee;
-	}
->>>>>>> 1d21f773
+		type AccountStore = System;
+	}
 
 	parameter_types!{
 		pub const LeasePeriod: u64 = 10;
