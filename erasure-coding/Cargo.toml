--- conflicted
+++ resolved
@@ -7,13 +7,7 @@
 [dependencies]
 primitives = { package = "polkadot-primitives", path = "../primitives" }
 reed_solomon = { package = "reed-solomon-erasure", version = "4.0.2" }
-<<<<<<< HEAD
-parity-scale-codec = { version = "1.3.6", default-features = false, features = ["derive"] }
+parity-scale-codec = { version = "2.0.0", default-features = false, features = ["derive"] }
 sp-core = { git = "https://github.com/paritytech/substrate", branch = "rococo-v1" }
 trie = { package = "sp-trie", git = "https://github.com/paritytech/substrate", branch = "rococo-v1" }
-=======
-parity-scale-codec = { version = "2.0.0", default-features = false, features = ["derive"] }
-sp-core = { git = "https://github.com/paritytech/substrate", branch = "master" }
-trie = { package = "sp-trie", git = "https://github.com/paritytech/substrate", branch = "master" }
->>>>>>> 35ea1c4b
 thiserror = "1.0.23"