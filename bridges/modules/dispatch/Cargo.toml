--- conflicted
+++ resolved
@@ -18,7 +18,6 @@
 
 # Substrate Dependencies
 
-<<<<<<< HEAD
 frame-support = { git = "https://github.com/paritytech/substrate", default-features = false , branch = "dp-jsonrpsee-integration-2" }
 frame-system = { git = "https://github.com/paritytech/substrate", default-features = false , branch = "dp-jsonrpsee-integration-2" }
 sp-core = { git = "https://github.com/paritytech/substrate", default-features = false , branch = "dp-jsonrpsee-integration-2" }
@@ -27,17 +26,6 @@
 
 [dev-dependencies]
 sp-io = { git = "https://github.com/paritytech/substrate", branch = "dp-jsonrpsee-integration-2" }
-serde = "1.0"
-=======
-frame-support = { git = "https://github.com/paritytech/substrate", branch = "master", default-features = false }
-frame-system = { git = "https://github.com/paritytech/substrate", branch = "master", default-features = false }
-sp-core = { git = "https://github.com/paritytech/substrate", branch = "master", default-features = false }
-sp-std = { git = "https://github.com/paritytech/substrate", branch = "master", default-features = false }
-sp-runtime = { git = "https://github.com/paritytech/substrate", branch = "master", default-features = false }
-
-[dev-dependencies]
-sp-io = { git = "https://github.com/paritytech/substrate", branch = "master" }
->>>>>>> 4fbfb107
 
 [features]
 default = ["std"]
