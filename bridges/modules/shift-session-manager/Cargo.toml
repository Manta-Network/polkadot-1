--- conflicted
+++ resolved
@@ -12,7 +12,6 @@
 
 # Substrate Dependencies
 
-<<<<<<< HEAD
 frame-support = { git = "https://github.com/paritytech/substrate", default-features = false , branch = "dp-jsonrpsee-integration-2" }
 frame-system = { git = "https://github.com/paritytech/substrate", default-features = false , branch = "dp-jsonrpsee-integration-2" }
 pallet-session = { git = "https://github.com/paritytech/substrate", default-features = false , branch = "dp-jsonrpsee-integration-2" }
@@ -22,18 +21,6 @@
 [dev-dependencies]
 sp-core = { git = "https://github.com/paritytech/substrate", branch = "dp-jsonrpsee-integration-2" }
 sp-runtime = { git = "https://github.com/paritytech/substrate", branch = "dp-jsonrpsee-integration-2" }
-serde = "1.0"
-=======
-frame-support = { git = "https://github.com/paritytech/substrate", branch = "master", default-features = false }
-frame-system = { git = "https://github.com/paritytech/substrate", branch = "master", default-features = false }
-pallet-session = { git = "https://github.com/paritytech/substrate", branch = "master", default-features = false }
-sp-staking = { git = "https://github.com/paritytech/substrate", branch = "master", default-features = false }
-sp-std = { git = "https://github.com/paritytech/substrate", branch = "master", default-features = false }
-
-[dev-dependencies]
-sp-core = { git = "https://github.com/paritytech/substrate", branch = "master" }
-sp-runtime = { git = "https://github.com/paritytech/substrate", branch = "master" }
->>>>>>> 4fbfb107
 
 [features]
 default = ["std"]
