[package]
name = "bp-rococo"
description = "Primitives of Rococo runtime."
version = "0.1.0"
authors = ["Parity Technologies <admin@parity.io>"]
edition = "2018"
license = "GPL-3.0-or-later WITH Classpath-exception-2.0"

[dependencies]
parity-scale-codec = { version = "2.2.0", default-features = false, features = ["derive"] }
smallvec = "1.7"

# Bridge Dependencies
bp-messages = { path = "../messages", default-features = false }
bp-polkadot-core = { path = "../polkadot-core", default-features = false }
bp-runtime = { path = "../runtime", default-features = false }

# Substrate Based Dependencies
<<<<<<< HEAD
frame-support = { git = "https://github.com/paritytech/substrate", default-features = false , branch = "master" }
sp-api = { git = "https://github.com/paritytech/substrate", default-features = false , branch = "master" }
sp-runtime = { git = "https://github.com/paritytech/substrate", default-features = false , branch = "master" }
sp-std = { git = "https://github.com/paritytech/substrate", default-features = false , branch = "master" }
sp-version = { git = "https://github.com/paritytech/substrate", default-features = false , branch = "master" }
=======
frame-support = { git = "https://github.com/paritytech/substrate", branch = "master", default-features = false }
sp-api = { git = "https://github.com/paritytech/substrate", branch = "master", default-features = false }
sp-runtime = { git = "https://github.com/paritytech/substrate", branch = "master", default-features = false }
sp-std = { git = "https://github.com/paritytech/substrate", branch = "master", default-features = false }
sp-version = { git = "https://github.com/paritytech/substrate", branch = "master", default-features = false }
>>>>>>> 634f649b

[features]
default = ["std"]
std = [
	"bp-messages/std",
	"bp-polkadot-core/std",
	"bp-runtime/std",
	"frame-support/std",
	"parity-scale-codec/std",
	"sp-api/std",
	"sp-runtime/std",
	"sp-std/std",
	"sp-version/std",
]<|MERGE_RESOLUTION|>--- conflicted
+++ resolved
@@ -16,19 +16,11 @@
 bp-runtime = { path = "../runtime", default-features = false }
 
 # Substrate Based Dependencies
-<<<<<<< HEAD
-frame-support = { git = "https://github.com/paritytech/substrate", default-features = false , branch = "master" }
-sp-api = { git = "https://github.com/paritytech/substrate", default-features = false , branch = "master" }
-sp-runtime = { git = "https://github.com/paritytech/substrate", default-features = false , branch = "master" }
-sp-std = { git = "https://github.com/paritytech/substrate", default-features = false , branch = "master" }
-sp-version = { git = "https://github.com/paritytech/substrate", default-features = false , branch = "master" }
-=======
 frame-support = { git = "https://github.com/paritytech/substrate", branch = "master", default-features = false }
 sp-api = { git = "https://github.com/paritytech/substrate", branch = "master", default-features = false }
 sp-runtime = { git = "https://github.com/paritytech/substrate", branch = "master", default-features = false }
 sp-std = { git = "https://github.com/paritytech/substrate", branch = "master", default-features = false }
 sp-version = { git = "https://github.com/paritytech/substrate", branch = "master", default-features = false }
->>>>>>> 634f649b
 
 [features]
 default = ["std"]
